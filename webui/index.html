<!DOCTYPE html>
<html lang="en">

<head>
    <meta charset="UTF-8">
    <meta name="viewport" content="width=device-width, initial-scale=1, maximum-scale=1">
    <title>Agent Zero</title>
    <link rel="icon" type="image/svg+xml" href="public/favicon.svg">
    <link rel="stylesheet" href="index.css">
    <link rel="stylesheet" href="css/messages.css">
    <link rel="stylesheet" href="css/toast.css">
    <link rel="stylesheet" href="css/settings.css">
    <link rel="stylesheet" href="css/file_browser.css">
    <link rel="stylesheet" href="css/modals.css">
    <link rel="stylesheet" href="css/modals2.css">
    <link rel="stylesheet" href="css/speech.css">
    <link rel="stylesheet" href="css/history.css">
    <link rel="stylesheet" href="css/scheduler-datepicker.css">
    <link rel="stylesheet" href="css/tunnel.css">
    <!-- Chat message action buttons styles -->
    <link rel="stylesheet" href="components/messages/action-buttons/simple-action-buttons.css">

    <!-- Font Awesome for icons -->
    <link rel="stylesheet" href="vendor/font-awesome/all.min.css">

    <!-- Flatpickr for datetime picker -->
    <link rel="stylesheet" href="vendor/flatpickr/flatpickr.min.css">
    <script src="vendor/flatpickr/flatpickr.min.js"></script>

    <script>
        window.safeCall = function (name, ...args) {
            if (window[name]) window[name](...args)
        }
    </script>

    <!-- Pre-initialize schedulerSettings to ensure Alpine doesn't miss it -->
    <script>
        // Pre-define schedulerSettings skeleton to ensure it's available to Alpine
        window.schedulerSettings = function() {
            return {
                tasks: [],
                isLoading: true,
                selectedTask: null,
                expandedTaskId: null,
                sortField: 'name',
                sortDirection: 'asc',
                filterType: 'all',
                filterState: 'all',
                pollingInterval: null,
                pollingActive: false,
                editingTask: {
                    name: '',
                    type: 'scheduled',
                    state: 'idle',
                    schedule: {
                        minute: '*',
                        hour: '*',
                        day: '*',
                        month: '*',
                        weekday: '*',
                        timezone: ''
                    },
                    token: '',
                    plan: {
                        todo: [],
                        in_progress: null,
                        done: []
                    },
                    system_prompt: '',
                    prompt: '',
                    attachments: []
                },
                isCreating: false,
                isEditing: false,
                showLoadingState: false,
                viewMode: 'list',
                selectedTaskForDetail: null,
                attachmentsText: '',
                filteredTasks: [],
                // Minimal init to avoid errors
                init() {
                    console.log('Basic schedulerSettings initialized');
                    // Watch for task type changes
                    this.$watch('editingTask.type', (newType) => {
                        if (newType === 'planned') {
                            // When switching to planned task type, initialize the datetime picker
                            this.$nextTick(() => {
                                if (this.initFlatpickr) {
                                    if (this.isCreating) {
                                        this.initFlatpickr('create');
                                    } else if (this.isEditing) {
                                        this.initFlatpickr('edit');
                                    }
                                }
                            });
                        }
                    });
                }
            };
        };
    </script>

    <!-- Load module scripts first -->
    <script type="module" src="js/scheduler.js"></script>
    <script type="module" src="js/history.js"></script>
    <script type="module" src="index.js"></script>

    <!-- Then load Alpine.js -->
    <script defer src="vendor/alpine/alpine.collapse.min.js"></script>
    <!-- <script defer src="https://cdn.jsdelivr.net/npm/alpinejs@3.14.3/dist/cdn.min.js"></script> -->
    <script type="module" src="js/initFw.js"></script>
    <!-- Chat message action buttons logic (module) -->
    <script type="module" src="/components/messages/action-buttons/simple-action-buttons.js"></script>

    <script src="vendor/ace/ace.js"></script>
    <link href="vendor/ace/ace.min.css" rel="stylesheet">
    <!-- KaTeX CSS -->
    <link rel="stylesheet" href="vendor/katex/katex.min.css" crossorigin="anonymous">

    <!-- KaTeX javascript -->
    <script defer src="vendor/katex/katex.min.js" crossorigin="anonymous"></script>
    <script defer src="vendor/katex/katex.auto-render.min.js"
        crossorigin="anonymous"></script>

    <!-- Google Icons -->
    <link rel="stylesheet" href="vendor/google/google-icons.css" />
    

    <!-- Non-module scripts after Alpine.js -->
    <script type="text/javascript" src="js/settings.js"></script>
    <script type="text/javascript" src="js/file_browser.js"></script>
    <script type="text/javascript" src="js/modal.js"></script>
    <script type="module" src="js/tunnel.js"></script>
</head>

<body class="dark-mode device-pointer">
    <div class="container">
        <div id="sidebar-overlay" class="sidebar-overlay hidden"></div>
        <div class="icons-section" id="hide-button" x-data="{ connected: true }">
            <!--Sidebar-->
            <!-- Sidebar Toggle Button -->
            <button id="toggle-sidebar" class="toggle-sidebar-button" aria-label="Toggle Sidebar" aria-expanded="false">
                <span aria-hidden="true">
                    <!-- Hamburger Icon -->
                    <svg id="sidebar-hamburger-svg" xmlns="http://www.w3.org/2000/svg" width="22" height="22"
                        viewBox="0 0 24 24" fill="CurrentColor">
                        <path d="M3 13h18v-2H3v2zm0 4h18v-2H3v2zm0-8h18V7H3v2z"></path>
                    </svg>
                </span>
            </button>

            <div id="logo-container">
                <a href="https://github.com/agent0ai/agent-zero" target="_blank" rel="noopener noreferrer">
                    <img src="./public/splash.jpg" alt="a0" width="22" height="22">
                </a>
            </div>
        </div>

        <div id="left-panel" class="panel">
            <!--Sidebar upper elements-->
            <div class="left-panel-top">
                <div class="config-section" x-data="{ showQuickActions: true }">
                    <button class="config-button" id="resetChat" @click="resetChat()">Reset Chat</button>
                    <button class="config-button" id="newChat" @click="newChat()">New Chat</button>
                    <button class="config-button" id="loadChats" @click="loadChats()">Load Chat</button>
                    <button class="config-button" id="loadChat" @click="saveChat()">Save Chat</button>
                    <button class="config-button" id="restart" @click="restart()">Restart</button>
                    <button class="config-button" id="settings" @click="settingsModalProxy.openModal()"><svg
                            xmlns="http://www.w3.org/2000/svg" version="1.1" viewBox="-5.0 -17.0 110.0 135.0"
                            fill="currentColor" width="24" height="24">
                            <path
                                d="m52.301 90.102h-4.1016c-3 0-5 0-6.8984-1.3984-1.8984-1.3984-2.5-3.3008-3.5-6.1016l-1.1016-3.6016c-0.19922-0.60156-0.69922-1.1992-1.3984-1.6016l-1.1016-0.60156c-0.60156-0.30078-1.5-0.39844-2.3008-0.19922l-4.3008 1.1992c-3.1016 0.89844-5.1016 1.5-7.3984 0.5-2.3008-0.89844-3.3984-2.8008-5-5.6016l-1.8008-3.1016c-1.5-2.5-2.5-4.3008-2.3008-6.6992 0.19922-2.3984 1.6016-3.8008 3.6016-6.1016l3.8008-4.1992c0.19922-0.19922 0.60156-1.3984 0.60156-2.6016 0-1.1016-0.5-2.3008-0.80078-2.6992l-3.6016-4c-2-2.1992-3.3008-3.6992-3.6016-6.1016-0.19922-2.3984 0.80078-4.1992 2.3008-6.6992l1.8008-3.1016c1.6016-2.8008 2.6992-4.6016 5-5.6016 2.3008-0.89844 4.3008-0.39844 7.3984 0.5l4.3984 1.1992c0.69922 0.10156 1.5 0 2.3008-0.30078l1.1016-0.60156c0.5-0.30078 1-0.89844 1.3008-1.6992l1.1992-3.5c0.89844-2.8008 1.6016-4.6992 3.5-6.1016 1.8984-1.3984 3.8984-1.3984 6.8984-1.3984h4.1016c3 0 5 0 6.8984 1.3984 1.8984 1.3984 2.5 3.1992 3.5 6.1016l1.1992 3.6016c0.19922 0.60156 0.69922 1.1992 1.3984 1.6016l1.1016 0.60156c0.60156 0.30078 1.5 0.39844 2.3008 0.19922l4.3008-1.1992c3.1016-0.89844 5.1016-1.5 7.3984-0.5 2.3008 0.89844 3.3984 2.8008 5 5.5l1.8008 3.1016c1.3984 2.5 2.5 4.3008 2.3008 6.6992-0.19922 2.3984-1.6016 3.8008-3.6016 6.1016l-3.9961 4.4062c-0.19922 0.19922-0.60156 1.3984-0.60156 2.6016 0 1.1016 0.5 2.3008 0.80078 2.6992l3.6016 4c2 2.1992 3.3008 3.6992 3.6016 6.1016 0.19922 2.3984-0.80078 4.1992-2.3008 6.6992l-1.8008 3.1016c-1.6016 2.8008-2.6992 4.6016-5 5.6016-2.3008 0.89844-4.3984 0.39844-7.3984-0.5l-4.3984-1.1992c-0.69922-0.10156-1.5 0-2.3008 0.30078l-1.1016 0.60156c-0.5 0.30078-1 0.89844-1.3008 1.6992l-1.1992 3.5c-0.89844 2.8008-1.6016 4.6992-3.5 6.1016-1.8008 1.293-3.8008 1.293-6.8008 1.293zm-6.6016-7.3008c0.5 0.10156 1.6016 0.10156 2.6016 0.10156h4.1016c1 0 2 0 2.6016-0.10156 0.19922-0.5 0.60156-1.5 0.89844-2.3984l1.1992-3.6016c0.89844-2.3008 2.3984-4.1992 4.3984-5.3984l1.3984-0.80078c2.3984-1.3008 5.1016-1.6016 7.6016-1l4.6016 1.3008c1 0.30078 2.1016 0.60156 2.6992 0.69922 0.30078-0.5 0.89844-1.5 1.3984-2.3984l1.8008-3.1016c0.5-0.80078 1-1.8008 1.1992-2.3008-0.30078-0.39844-1-1.1992-1.6992-2l-3.8008-4.1992c-1.6016-2-2.5-4.8008-2.5-7.3984 0-2.6016 0.89844-5.3984 2.3008-7.3008l3.8984-4.3984c0.69922-0.69922 1.3984-1.5 1.6992-2-0.19922-0.5-0.80078-1.3984-1.1992-2.3008l-1.8984-3.1016c-0.5-0.89844-1.1016-1.8984-1.3984-2.3984-0.60156 0.10156-1.6992 0.39844-2.6992 0.69922l-4.3984 1.3008c-2.6992 0.60156-5.3008 0.30078-7.6016-0.89844l-1.4023-0.80469c-2.1016-1.3984-3.6016-3.1992-4.3984-5.3984l-1.3008-3.8008c-0.30078-0.89844-0.60156-1.8984-0.89844-2.3984-0.5-0.10156-1.6016-0.10156-2.6016-0.10156h-4.1016c-1 0-2 0-2.6016 0.10156-0.19922 0.5-0.60156 1.5-0.89844 2.3984l-1.1992 3.6016c-0.89844 2.3008-2.3984 4.1992-4.3984 5.3984l-1.3984 0.80078c-2.3984 1.3008-5.1016 1.6016-7.6016 1l-4.6016-1.3008c-1-0.30078-2.1016-0.60156-2.6992-0.69922-0.30078 0.5-0.89844 1.5-1.3984 2.3984l-1.8008 3.1016c-0.5 0.80078-1 1.8008-1.1992 2.3008 0.30078 0.39844 1 1.1992 1.6992 2l3.8008 4.1992c1.6016 2 2.5 4.8008 2.5 7.3984 0 2.6016-0.89844 5.3984-2.3008 7.3008l-3.8984 4.3984c-0.69922 0.69922-1.3984 1.5-1.6992 2 0.19922 0.5 0.80078 1.3984 1.1992 2.3008l1.8008 3.1016c0.5 0.89844 1.1016 1.8984 1.3984 2.3984 0.60156-0.10156 1.6992-0.39844 2.6992-0.69922l4.3984-1.1992c2.6992-0.60156 5.3008-0.30078 7.6016 0.89844l1.3984 0.80078c2.1016 1.3008 3.6016 3.1992 4.3984 5.3984l1.3008 3.8008c0.5 0.80078 0.80078 1.8008 1 2.3008z">
                            </path>
                            <path
                                d="m50.301 66.5c-9 0-16.398-7.3008-16.398-16.398 0-9.1016 7.3008-16.398 16.398-16.398 9.1016 0 16.398 7.3008 16.398 16.398 0 9.0977-7.3984 16.398-16.398 16.398zm0-25.5c-5 0-9.1016 4.1016-9.1016 9.1016s4.1016 9.1016 9.1016 9.1016 9.1016-4.1016 9.1016-9.1016c-0.003906-5-4.1016-9.1016-9.1016-9.1016z">
                            </path>
                        </svg>Settings</button>

                </div>

                <!-- Tabs container -->
                <div class="tabs-container">
                    <div class="tabs">
                        <div class="tab active" id="chats-tab">Chats</div>
                        <div class="tab" id="tasks-tab">Tasks</div>
                    </div>
                </div>

                <!-- Chats List -->
                <div class="config-section" id="chats-section" x-data="{ contexts: [], selected: '' }"
                    x-show="contexts.length > 0 || true">
                    <div class="chats-list-container">
                        <ul class="config-list" x-show="contexts.length > 0">
                            <template x-for="context in contexts">
                                <li>
                                    <div :class="{'chat-list-button': true, 'font-bold': context.id === selected}"
                                        @click="selected = context.id; selectChat(context.id)">
                                        <span class="chat-name" :title="context.name ? context.name : 'Chat #' + context.no"
                                            x-text="context.name ? context.name : 'Chat #' + context.no"></span>
                                    </div>
                                    <button class="edit-button" @click="killChat(context.id)">X</button>
                                </li>
                            </template>
                        </ul>
                        <div class="empty-list-message" x-show="contexts.length === 0">
                            <p><i>No chats to list.</i></p>
                        </div>
                    </div>
                </div>

                <!-- Tasks List -->
                <div class="config-section" id="tasks-section" x-data="{
                    tasks: [],
                    selected: '',
                    openTaskDetail(taskId) {
                        window.openTaskDetail(taskId);
                    }
                }"
                    style="display: none;">
                    <div class="tasks-list-container">
                        <ul class="config-list" x-show="tasks.length > 0">
                            <template x-for="task in tasks">
                                <li>
                                    <div :class="{'chat-list-button': true, 'font-bold': task.id === selected, 'has-task-container': true}"
                                        @click="selected = task.id; selectChat(task.id)">
                                        <!-- Task container with a vertical layout -->
                                        <div class="task-container task-container-vertical">
                                            <!-- Task name on its own line with full width -->
                                            <span class="task-name" :title="(task.task_name || `Task #${task.no}`) + ' (' + (task.name || `Chat #${task.no}`) + ')'"
                                                x-text="(task.task_name || `Task #${task.no}`) + ' (' + (task.name || `Chat #${task.no}`) + ')'"
                                                :data-task-id="task.id"></span>
                                            <!-- Second line with status badge and action button -->
                                            <div class="task-info-line">
                                                <!-- Status badge (reusing scheduler styling) -->
                                                <span class="scheduler-status-badge scheduler-status-badge-small"
                                                      :class="task.state ? `scheduler-status-${task.state}` : 'scheduler-status-idle'"
                                                      x-text="task.state || 'idle'"></span>
                                                <!-- Action buttons -->
                                                <button class="edit-button"
                                                    @click.stop="openTaskDetail(task.id)"
                                                    title="View task details" style="margin-left: auto; margin-right: 5px;">
                                                    <svg xmlns="http://www.w3.org/2000/svg" width="16" height="16" viewBox="0 0 512 512" fill="var(--color-primary)" stroke="currentColor" stroke-width="2" stroke-linecap="round" stroke-linejoin="round">
                                                        <path d="M256 0c70.69 0 134.69 28.66 181.02 74.98C483.34 121.3 512 185.31 512 256c0 70.69-28.66 134.7-74.98 181.02C390.69 483.34 326.69 512 256 512c-70.69 0-134.69-28.66-181.02-74.98C28.66 390.69 0 326.69 0 256c0-70.69 28.66-134.69 74.98-181.02C121.31 28.66 185.31 0 256 0zm-9.96 161.03c0-4.28.76-8.26 2.27-11.91 1.5-3.63 3.77-6.94 6.79-9.91 3-2.95 6.29-5.2 9.84-6.7 3.57-1.5 7.41-2.28 11.52-2.28 4.12 0 7.96.78 11.49 2.27 3.54 1.51 6.78 3.76 9.75 6.73 2.95 2.97 5.16 6.26 6.64 9.91 1.49 3.63 2.22 7.61 2.22 11.89 0 4.17-.73 8.08-2.21 11.69-1.48 3.6-3.68 6.94-6.65 9.97-2.94 3.03-6.18 5.32-9.72 6.84-3.54 1.51-7.38 2.29-11.52 2.29-4.22 0-8.14-.76-11.75-2.26-3.58-1.51-6.86-3.79-9.83-6.79-2.94-3.02-5.16-6.34-6.63-9.97-1.48-3.62-2.21-7.54-2.21-11.77zm13.4 178.16c-1.11 3.97-3.35 11.76 3.3 11.76 1.44 0 3.27-.81 5.46-2.4 2.37-1.71 5.09-4.31 8.13-7.75 3.09-3.5 6.32-7.65 9.67-12.42 3.33-4.76 6.84-10.22 10.49-16.31.37-.65 1.23-.87 1.89-.48l12.36 9.18c.6.43.73 1.25.35 1.86-5.69 9.88-11.44 18.51-17.26 25.88-5.85 7.41-11.79 13.57-17.8 18.43l-.1.06c-6.02 4.88-12.19 8.55-18.51 11.01-17.58 6.81-45.36 5.7-53.32-14.83-5.02-12.96-.9-27.69 3.06-40.37l19.96-60.44c1.28-4.58 2.89-9.62 3.47-14.33.97-7.87-2.49-12.96-11.06-12.96h-17.45c-.76 0-1.38-.62-1.38-1.38l.08-.48 4.58-16.68c.16-.62.73-1.04 1.35-1.02l89.12-2.79c.76-.03 1.41.57 1.44 1.33l-.07.43-37.76 124.7zm158.3-244.93c-41.39-41.39-98.58-67-161.74-67-63.16 0-120.35 25.61-161.74 67-41.39 41.39-67 98.58-67 161.74 0 63.16 25.61 120.35 67 161.74 41.39 41.39 98.58 67 161.74 67 63.16 0 120.35-25.61 161.74-67 41.39-41.39 67-98.58 67-161.74 0-63.16-25.61-120.35-67-161.74z"/>
                                                    </svg>
                                                </button>
                                                <button class="edit-button"
                                                    @click.stop="resetChat(task.id)"
                                                    style="margin-right: 5px;"
                                                    title="Clear task chat">
                                                    <svg xmlns="http://www.w3.org/2000/svg" width="16" height="16" viewBox="0 0 122.88 121.1" fill="var(--color-primary)" stroke="currentColor" stroke-width="2" stroke-linecap="round" stroke-linejoin="round">
                                                        <path d="M62.89,56.03c1.11-0.35,2.34-0.25,3.72,0.37l10.4,7.87c2.26,1.71,4.24,3.78,2.73,6.9 c-0.51,1.06-1.4,2.1-2.38,3.49l-0.53,0.75c-1.97,2.8-2.61,2-5.71,1.83c0.56,13.37,1.75,27.82-2.64,40.88 c-0.87,2.7-3.32,3.44-6.95,2.71l-6.1-2.03c4.11-6.14,6.16-13.85,6.44-22.89c-3.46,8.58-6.8,16.96-10.68,20.86l-6.28-2.08 c0.61-3.05,1.05-5.43,0.35-6.9l-4.07,4.24l-9.33-5.77c6.36-3.36,11.62-7.87,15.6-13.73c-6.69,5.01-12.76,8.1-18.14,8.99 c-2.75,0.83-4.49,0.35-5.16-1.53c-0.48-1.34-0.05-1.77,0.81-2.86c1.11-1.41,2.61-2.67,4.35-3.79c-3.13,1.1-4.64,0.95-6.37,1.51 c-4.9,1.59-9.94-1.86-8.26-6.9c1.07-3.23,3.54-3.09,6.67-4.07l5.42-1.69c-5.19,0.28-10.32,0.45-15.02-0.25 c-5.4-0.8-5.31-0.99-8.24-5.38c-3.94-5.91-6.25-11.45,2.52-9.16c16.73,3.18,33.56,5.34,51.25-0.98c-0.76-1.32-0.9-2.57-0.5-3.73 C57.37,60.94,61.13,56.58,62.89,56.03L62.89,56.03z M113.8,2.42L74.45,51.53c-4.71,6.68,3.2,11.91,8.39,5.64l39.2-49.27 C125.12,1.86,119.13-3.16,113.8,2.42L113.8,2.42z"/>
                                                    </svg>
                                                </button>
                                                <button title="Delete task" class="edit-button" @click.stop="deleteTaskGlobal(task.id)">X</button>

                                            </div>
                                        </div>
                                    </div>
                                </li>
                            </template>
                        </ul>
                        <div class="empty-list-message" x-show="tasks.length === 0">
                            <p><i>No tasks to list.</i></p>
                        </div>
                    </div>
                </div>
            </div>
            <!--Sidebar lower elements-->
            <div class="left-panel-bottom">
                <!-- Preferences -->
                <div class="pref-section" x-data="{ prefOpen: true }">
                    <span>
                        <h3 class="pref-header" @click="prefOpen = !prefOpen">
                            Preferences
                            <svg class="arrow-icon" xmlns="http://www.w3.org/2000/svg" viewBox="0 0 24 24" fill="none"
                                stroke="currentColor" stroke-width="2" width="16" height="16"
                                :class="{'rotated': !prefOpen}">
                                <path d="M8 4l8 8-8 8" />
                            </svg>
                        </h3>
                        <ul class="config-list" id="pref-list" x-show="prefOpen" x-collapse x-transition>
                            <!-- Preferences Items -->
                            <li x-data="{ autoScroll: true }">
                                <span>Autoscroll</span>
                                <label class="switch">
                                    <input id="auto-scroll-switch" type="checkbox" x-model="autoScroll"
                                        x-effect="window.safeCall('toggleAutoScroll',autoScroll)">
                                    <span class="slider"></span>
                                </label>
                            </li>
                            <li x-data="{ darkMode: localStorage.getItem('darkMode') != 'false' }"
                                x-init="$watch('darkMode', val => toggleDarkMode(val))">
                                <span class="switch-label">Dark mode</span>
                                <label class="switch">
                                    <input type="checkbox" x-model="darkMode">
                                    <span class="slider"></span>
                                </label>
                            </li>
                            <li x-data="{ speech: localStorage.getItem('speech') == 'true' }"
                                x-init="$watch('speech', val => toggleSpeech(val))">
                                <span class="switch-label">Speech</span>
                                <label class="switch">
                                    <input type="checkbox" x-model="speech">
                                    <span class="slider"></span>
                                </label>
                            </li>
                            <li x-data="{ showThoughts: true }">
                                <span>Show thoughts</span>
                                <label class="switch">
                                    <input type="checkbox" x-model="showThoughts"
                                        x-effect="window.safeCall('toggleThoughts',showThoughts)">
                                    <span class="slider"></span>
                                </label>
                            </li>
                            <li x-data="{ showJson: false }">
                                <span>Show JSON</span>
                                <label class="switch">
                                    <input type="checkbox" x-model="showJson"
                                        x-effect="window.safeCall('toggleJson',showJson)">
                                    <span class="slider"></span>
                                </label>
                            </li>
                            <li x-data="{ showUtils: false }">
                                <span>Show utility messages</span>
                                <label class="switch">
                                    <input type="checkbox" x-model="showUtils"
                                        x-effect="window.safeCall('toggleUtils',showUtils)">
                                    <span class="slider"></span>
                                </label>
                            </li>
                        </ul>
                    </span>
                </div>
                <!-- Version Info -->
                <div class="version-info">
                    <span id="a0version">Version {{version_no}} {{version_time}}</span>
                </div>
            </div>
        </div>
        <div id="right-panel" class="panel">
            <!--Chat-->
            <div id="time-date-container">
                <div id="time-date"></div>
                <div class="status-icon" x-data="{ connected: true }">
                    <svg viewBox="0 0 30 30">
                        <!-- Connected State (filled circle) -->
                        <circle class="connected-circle" cx="15" cy="15" r="8"
                            x-bind:fill="connected ? '#00c340' : 'none'" x-bind:opacity="connected ? 1 : 0" />

                        <!-- Disconnected State (outline circle) -->
                        <circle class="disconnected-circle" cx="15" cy="15" r="12" fill="none" stroke="#e40138"
                            stroke-width="3" x-bind:opacity="connected ? 0 : 1" />
                    </svg>
                </div>
            </div>
            <div id="chat-history">
            </div>
            <div id="toast" class="toast">
                <div class="toast__content">
                    <div class="toast__title"></div>
                    <div class="toast__separator"></div>
                    <div class="toast__message"></div>
                </div>
                <button class="toast__copy" style="display: none;">Copy</button>
                <button class="toast__close">Close</button>
            </div>
            <div id="progress-bar-box">
                <h4 id="progress-bar-h">
                    <span id="progress-bar-i">|></span><span id="progress-bar"></span>
                </h4>
                <h4 id="progress-bar-stop-speech" x-data x-cloak x-show="$store.speech.isSpeaking">
                    <span id="stop-speech" @click="$store.speech.stop()" style="cursor: pointer">Stop Speech</span>
                </h4>
            </div>
            <div id="input-section" x-data="{
                paused: false
            }">

                <!-- Attachment Preview section -->
                <div>
                    <x-component path="/chat/attachments/inputPreview.html" />
                </div>
               
                <!-- Top row with input and buttons -->
                <div class="input-row">
                    <!-- Attachment icon with tooltip -->
                    <div class="attachment-wrapper" x-data="{ showTooltip: false }">
                        <label for="file-input" class="attachment-icon" @mouseover="showTooltip = true"
                            @mouseleave="showTooltip = false">
                            <svg xmlns="http://www.w3.org/2000/svg" width="24" height="24" viewBox="0 0 24 24"
                                fill="currentColor">
                                <path
                                    d="M16.5 6v11.5c0 2.21-1.79 4-4 4s-4-1.79-4-4V5c0-1.38 1.12-2.5 2.5-2.5s2.5 1.12 2.5 2.5v10.5c0 .55-.45 1-1 1s-1-.45-1-1V6H10v9.5c0 1.38 1.12 2.5 2.5 2.5s2.5-1.12 2.5-2.5V5c0-2.21-1.79-4-4-4S7 2.79 7 5v12.5c0 3.04 2.46 5.5 5.5 5.5s5.5-2.46 5.5-5.5V6h-1.5z" />
                            </svg>
                        </label>
                        <input type="file" id="file-input" accept="*" multiple style="display: none" @change="$store.chatAttachments.handleFileUpload($event)">

                        <div x-show="showTooltip" class="tooltip">
                            Add attachments to the message
                        </div>
                    </div>

                    <!-- Container for textarea and button -->
                    <div id="chat-input-container" style="position: relative;">
                        <textarea id="chat-input" placeholder="Type your message here..." rows="1"></textarea>

                        <!-- Expand button inside the textarea container -->
                        <button id="expand-button" @click="$store.fullScreenInputModal.openModal()" aria-label="Expand input">
                            <svg xmlns="http://www.w3.org/2000/svg" viewBox="0 0 24 24" fill="currentColor">
                                <path d="M7 14H5v5h5v-2H7v-3zm-2-4h2V7h3V5H5v5zm12 7h-3v2h5v-5h-2v3zM14 5v2h3v3h2V5h-5z"/>
                            </svg>
                        </button>
                    </div>

                    <div id="chat-buttons-wrapper">

                        <!-- Send button -->
                        <button class="chat-button" id="send-button" aria-label="Send message">
                            <svg xmlns="http://www.w3.org/2000/svg" viewBox="0 0 100 100">
                                <path d="M25 20 L75 50 L25 80" fill="none" stroke="currentColor" stroke-width="15">
                                </path>
                            </svg>
                        </button>

                        <!-- Microphone button -->
                        <button class="chat-button mic-inactive" id="microphone-button"
                            aria-label="Start/Stop recording"
                            @click="$store.speech.handleMicrophoneClick()"
                            x-effect="$store.speech.updateMicrophoneButtonUI()">
                            <svg xmlns="http://www.w3.org/2000/svg" viewBox="0 0 16 18" fill="currentColor">
                                <path
                                    d="m8,12c1.66,0,3-1.34,3-3V3c0-1.66-1.34-3-3-3s-3,1.34-3,3v6c0,1.66,1.34,3,3,3Zm-1,1.9c-2.7-.4-4.8-2.6-5-5.4H0c.2,3.8,3.1,6.9,7,7.5v2h2v-2c3.9-.6,6.8-3.7,7-7.5h-2c-.2,2.8-2.3,5-5,5.4h-2Z" />
                            </svg>

                        </button>

                    </div>
                </div>

                <!-- Bottom row with text buttons -->
                <div class="text-buttons-row">

                    <button class="text-button" @click="pauseAgent(!paused)">
                        <!-- Dynamic path that switches between pause and play icons -->
                        <template x-if="!paused">
                            <svg xmlns="http://www.w3.org/2000/svg" fill="currentColor" viewBox="0 0 24 24"
                                stroke-width="1.5" stroke="currentColor" width="14" height="14">
                                <path d="M6 19h4V5H6v14zm8-14v14h4V5h-4z"></path>
                            </svg>
                        </template>
                        <template x-if="paused">
                            <svg xmlns="http://www.w3.org/2000/svg" fill="currentColor" viewBox="0 0 24 24"
                                stroke-width="1.8" stroke="currentColor" width="14" height="14">
                                <path d="M8 5v14l11-7z"></path>
                            </svg>
                        </template>
                        </svg>
                        <span x-text="paused ? 'Resume Agent' : 'Pause Agent'"></span>
                    </button>

                    <button class="text-button" @click="loadKnowledge()"><svg xmlns="http://www.w3.org/2000/svg"
                            fill="none" viewBox="0 0 24 24" stroke-width="1.5" stroke="currentColor">
                            <path stroke-linecap="round" stroke-linejoin="round"
                                d="M3 16.5v2.25A2.25 2.25 0 0 0 5.25 21h13.5A2.25 2.25 0 0 0 21 18.75V16.5m-13.5-9L12 3m0 0 4.5 4.5M12 3v13.5">
                            </path>
                        </svg>
                        <p>Import knowledge</p>
                    </button>
                    <button class="text-button" id="work_dir_browser" @click="fileBrowserModalProxy.openModal()">
                        <svg xmlns="http://www.w3.org/2000/svg" viewBox="0 0 123.37 92.59">
                            <path
                                d="m5.72,11.5l-3.93,8.73h119.77s-3.96-8.73-3.96-8.73h-60.03c-1.59,0-2.88-1.29-2.88-2.88V1.75H13.72v6.87c0,1.59-1.29,2.88-2.88,2.88h-5.12Z"
                                fill="none" stroke="currentColor" stroke-linejoin="round" stroke-width="7"></path>
                            <path
                                d="m6.38,20.23H1.75l7.03,67.03c.11,1.07.55,2.02,1.2,2.69.55.55,1.28.89,2.11.89h97.1c.82,0,1.51-.33,2.05-.87.68-.68,1.13-1.67,1.28-2.79l9.1-66.94H6.38Z"
                                fill="none" stroke="currentColor" stroke-linejoin="round" stroke-width="8"></path>
                        </svg>
                        <p>Files</p>
                    </button>

                    <button class="text-button" id="history_inspect" @click="window.openHistoryModal()">
                        <svg xmlns="http://www.w3.org/2000/svg" viewBox="5 10 85 85">
                            <path fill="currentColor"
                                d="m59.572,57.949c-.41,0-.826-.105-1.207-.325l-9.574-5.528c-.749-.432-1.21-1.231-1.21-2.095v-14.923c0-1.336,1.083-2.419,2.419-2.419s2.419,1.083,2.419,2.419v13.526l8.364,4.829c1.157.668,1.554,2.148.886,3.305-.448.776-1.261,1.21-2.097,1.21Zm30.427-7.947c0,10.684-4.161,20.728-11.716,28.283-6.593,6.59-15.325,10.69-24.59,11.544-1.223.113-2.448.169-3.669.169-7.492,0-14.878-2.102-21.22-6.068l-15.356,5.733c-.888.331-1.887.114-2.557-.556s-.887-1.669-.556-2.557l5.733-15.351c-4.613-7.377-6.704-16.165-5.899-24.891.854-9.266,4.954-17.998,11.544-24.588,7.555-7.555,17.6-11.716,28.285-11.716s20.73,4.161,28.285,11.716c7.555,7.555,11.716,17.599,11.716,28.283Zm-15.137-24.861c-13.71-13.71-36.018-13.71-49.728,0-11.846,11.846-13.682,30.526-4.365,44.417.434.647.53,1.464.257,2.194l-4.303,11.523,11.528-4.304c.274-.102.561-.153.846-.153.474,0,.944.139,1.348.41,13.888,9.315,32.568,7.479,44.417-4.365,13.707-13.708,13.706-36.014,0-49.723Zm-24.861-4.13c-15.989,0-28.996,13.006-28.996,28.992s13.008,28.992,28.996,28.992c1.336,0,2.419-1.083,2.419-2.419s-1.083-2.419-2.419-2.419c-13.32,0-24.157-10.835-24.157-24.153s10.837-24.153,24.157-24.153,24.153,10.835,24.153,24.153c0,1.336,1.083,2.419,2.419,2.419s2.419-1.083,2.419-2.419c0-15.986-13.006-28.992-28.992-28.992Zm25.041,33.531c-1.294.347-2.057,1.673-1.71,2.963.343,1.289,1.669,2.057,2.963,1.71,1.289-.343,2.053-1.669,1.71-2.963-.347-1.289-1.673-2.057-2.963-1.71Zm-2.03,6.328c-1.335,0-2.419,1.084-2.419,2.419s1.084,2.419,2.419,2.419,2.419-1.084,2.419-2.419-1.084-2.419-2.419-2.419Zm-3.598,5.587c-1.289-.347-2.615.416-2.963,1.71-.343,1.289.421,2.615,1.71,2.963,1.294.347,2.62-.421,2.963-1.71.347-1.294-.416-2.62-1.71-2.963Zm-4.919,4.462c-1.157-.667-2.638-.27-3.306.887-.667,1.157-.27,2.638.887,3.305,1.157.668,2.638.27,3.306-.887.667-1.157.27-2.638-.887-3.306Zm-9.327,3.04c-.946.946-.946,2.478,0,3.42.942.946,2.473.946,3.42,0,.946-.942.946-2.473,0-3.42-.946-.946-2.478-.946-3.42,0Z">
                            </path>
                        </svg>
                        <p>History</p>
                    </button>

                    <button class="text-button" id="ctx_window" @click="window.openCtxWindowModal()">
                        <svg xmlns="http://www.w3.org/2000/svg" version="1.1" viewBox="17 15 70 70" fill="currentColor">
                            <path
                                d="m63 25c1.1016 0 2-0.89844 2-2s-0.89844-2-2-2h-26c-1.1016 0-2 0.89844-2 2s0.89844 2 2 2z">
                            </path>
                            <path
                                d="m63 79c1.1016 0 2-0.89844 2-2s-0.89844-2-2-2h-26c-1.1016 0-2 0.89844-2 2s0.89844 2 2 2z">
                            </path>
                            <path
                                d="m68 39h-36c-6.0703 0-11 4.9297-11 11s4.9297 11 11 11h36c6.0703 0 11-4.9297 11-11s-4.9297-11-11-11zm0 18h-36c-3.8594 0-7-3.1406-7-7s3.1406-7 7-7h36c3.8594 0 7 3.1406 7 7s-3.1406 7-7 7z">
                            </path>
                        </svg>
                        <p>Context</p>
                    </button>

                    <button class="text-button" id="nudges_window" @click="nudge()">
                        <svg id="Layer_1" data-name="Layer 1" xmlns="http://www.w3.org/2000/svg" viewBox="0 0 49 58"
                            fill="currentColor">
                            <path
                                d="m11.97,16.32c-.46,0-.91-.25-1.15-.68-.9-1.63-1.36-3.34-1.36-5.1C9.45,4.73,14.18,0,20,0s10.55,4.73,10.55,10.55c0,.87-.13,1.75-.41,2.76-.19.7-.9,1.13-1.62.93-.7-.19-1.12-.92-.93-1.62.21-.79.31-1.44.31-2.07,0-4.36-3.55-7.91-7.91-7.91s-7.91,3.55-7.91,7.91c0,1.3.35,2.59,1.03,3.82.36.64.13,1.44-.51,1.79-.21.11-.42.17-.64.17Z"
                                stroke-width="0.5" stroke="currentColor" />
                            <path
                                d="m34.5,58h-6.18c-3.17,0-6.15-1.23-8.39-3.47L1.16,35.75c-1.54-1.54-1.54-4.05,0-5.59,2.4-2.4,6.27-2.68,8.99-.64l4.58,3.44V10.55c0-2.91,2.36-5.27,5.27-5.27s5.27,2.36,5.27,5.27v8.62c.78-.45,1.68-.71,2.64-.71,2.3,0,4.26,1.48,4.98,3.53.84-.56,1.85-.89,2.93-.89,2.3,0,4.26,1.48,4.98,3.53.84-.56,1.85-.89,2.93-.89,2.91,0,5.27,2.36,5.27,5.27v14.5c0,8-6.51,14.5-14.5,14.5ZM6.03,30.79c-1.1,0-2.19.42-3.01,1.23-.51.51-.51,1.35,0,1.86l18.77,18.78c1.74,1.74,4.06,2.7,6.53,2.7h6.18c6.54,0,11.86-5.32,11.86-11.86v-14.5c0-1.45-1.18-2.64-2.64-2.64s-2.64,1.18-2.64,2.64v1.32c0,.73-.59,1.32-1.32,1.32s-1.32-.59-1.32-1.32v-3.95c0-1.45-1.18-2.64-2.64-2.64s-2.64,1.18-2.64,2.64v3.95c0,.73-.59,1.32-1.32,1.32s-1.32-.59-1.32-1.32v-6.59c0-1.45-1.18-2.64-2.64-2.64s-2.64,1.18-2.64,2.64v6.59c0,.73-.59,1.32-1.32,1.32s-1.32-.59-1.32-1.32V10.55c0-1.45-1.18-2.64-2.64-2.64s-2.64,1.18-2.64,2.64v25.05c0,.5-.28.95-.73,1.18s-.98.18-1.38-.12l-6.69-5.02c-.75-.56-1.65-.84-2.54-.84Z"
                                stroke-width="0.5" stroke="currentColor" />
                        </svg>
                        <p>Nudge</p>
                    </button>

                </div>
            </div>
        </div>
    </div>
    <div id="settingsModal" x-data="settingsModalProxy">
        <template x-teleport="body">
            <div x-show="isOpen" class="modal-overlay" @click.self="handleCancel()"
                @keydown.escape.window="isOpen && handleCancel()" x-transition>
                <div class="modal-container">
                    <div class="modal-header">
                        <h2 x-text="settings.title"></h2>
                        <button class="modal-close" @click="handleCancel()">&times;</button>
                    </div>

                    <div class="modal-content">
                        <!-- Tab Navigation -->
                        <div class="settings-tabs-container">
                            <div class="settings-tabs">
                                <div class="settings-tab"
                                     :class="{'active': activeTab === 'agent'}"
                                     @click="switchTab('agent')"
                                     title="Agent Settings">Agent Settings</div>
                                <div class="settings-tab"
                                     :class="{'active': activeTab === 'external'}"
                                     @click="switchTab('external')"
                                     title="External Services">External Services</div>
                                  <div class="settings-tab"
                                       :class="{'active': activeTab === 'mcp'}"                                                                            
                                       @click="switchTab('mcp')"
                                       title="MCP/A2A">MCP/A2A</div>
                                <div class="settings-tab"
                                     :class="{'active': activeTab === 'developer'}"
                                     @click="switchTab('developer')"
                                     title="Developer">Developer</div>
                                <div class="settings-tab"
                                     :class="{'active': activeTab === 'scheduler'}"
                                     @click="switchTab('scheduler')"
                                     title="Task Scheduler">Task Scheduler</div>
                                <div class="settings-tab"
                                     :class="{'active': activeTab === 'backup'}"
                                     @click="switchTab('backup')"
                                     title="Backup & Restore">Backup & Restore</div>
                            </div>
                        </div>

                        <!-- Display settings sections for agent, external, developer, mcp, backup tabs -->
                        <div id="settings-sections" x-show="activeTab !== 'scheduler'">
                            <nav>
                                <ul>
                                    <template x-for="(section, index) in filteredSections" :key="section.title">
                                        <li>
                                            <a :href="'#section' + (index + 1)">
                                                <img :src="'/public/' + section.id +'.svg'"
                                                    :alt="section.title">
                                                <span x-text="section.title"></span>
                                            </a>
                                        </li>
                                    </template>
                                    <!-- Tunnel navigation entry - only visible in the External Services tab -->
                                    <li x-show="activeTab === 'external'">
                                        <a href="#section-tunnel">
                                            <img src="/public/tunnel.svg" alt="Tunnel">
                                            <span>Flare Tunnel</span>
                                        </a>
                                    </li>
                                </ul>
                            </nav>

                            <template x-for="(section, sectionIndex) in filteredSections" :key="sectionIndex">
                                <div :id="'section' + (sectionIndex + 1)" class="section">
                                    <div class="section-title" x-text="section.title"></div>
                                    <div class="section-description" x-html="section.description"></div>

                                    <template x-for="(field, fieldIndex) in section.fields.filter(f => !f.hidden)" :key="fieldIndex">
                                        <div :class="{'field': true, 'field-full': field.type === 'textarea'}">
                                            <div class="field-label" x-show="field.title || field.description">
                                                <div class="field-title" x-text="field.title" x-show="field.title"></div>
                                                <div class="field-description" x-html="field.description || ''" x-show="field.description"></div>
                                            </div>

                                            <div class="field-control">
                                                <!-- Input field (non-model) -->
                                                <template x-if="field.type === 'text' && !field.id.endsWith('_model_name')">
                                                    <input type="text" :class="field.classes" :value="field.value"
                                                        :readonly="field.readonly === true"
                                                        @input="handleFieldInput(field, $event.target.value)">
<<<<<<< HEAD
                                                </template>

                                                <!-- Model name field with history dropdown -->
                                                <template x-if="field.type === 'text' && field.id.endsWith('_model_name')">
                                                    <div class="model-name-wrapper">
                                                        <input type="text" :class="field.classes" :value="field.value"
                                                            :readonly="field.readonly === true"
                                                            @input="handleFieldInput(field, $event.target.value)"
                                                            @blur="cacheModelName(field)">
                                                        <div class="model-name-history" x-data="{selected: ''}" :data-type="field.id">
                                                            <select x-model="selected"
                                                                @change="handleFieldInput(field, selected)">
                                                                <option value="">Saved models</option>
                                                                <template x-for="name in getCachedModelNames(field)" :key="name">
                                                                    <option :value="name" x-text="name"></option>
                                                                </template>
                                                            </select>
                                                            <button type="button" class="remove-model-name" x-show="selected"
                                                                @click="removeModelName(field, selected); selected='';">-</button>
                                                        </div>
                                                    </div>
=======
>>>>>>> c0bcbfc5
                                                </template>

                                                  <!-- Model name field with history dropdown -->
                                                  <template x-if="field.type === 'text' && field.id.endsWith('_model_name')">
                                                      <div class="model-name-wrapper"
                                                           x-data="{ open:false, hi:-1, query: field.value,
                                                                     get list(){ return getCachedModelNames(field) },
                                                                     // Always show all options in dropdown (provider-like)
                                                                     get filtered(){ return this.list },
                                                                     toggle(){ this.open=!this.open },
                                                                     choose(n){ this.query=n; handleFieldInput(field, n); this.open=false; },
                                                                     onInput(e){ this.query=e.target.value; handleFieldInput(field, this.query); },
                                                                     move(d){ const len=this.filtered.length; if(!len) return; this.hi=(this.hi+d+len)%len; this.query=this.filtered[this.hi]; handleFieldInput(field, this.query); },
                                                                     chooseHighlighted(){ if(this.hi>=0){ this.choose(this.filtered[this.hi]); } else { this.open=false; } },
                                                                     remove(){ const v=(this.query||'').trim(); if(!v) return; removeModelName(field, v); }
                                                                   }"
                                                           @click.away="open=false"
                                                           style="position:relative; display:flex; align-items:center; gap:0.25em; width:100%;">
                                                          <div class="combo-shell" style="position:relative; display:flex; align-items:center; flex:1; width:100%;">
                                                              <input type="text" :class="field.classes" :value="field.value"
                                                                     :readonly="field.readonly === true"
                                                                     @input="onInput($event)" @focus="open=true"
                                                                     @keydown.down.prevent="move(1)" @keydown.up.prevent="move(-1)" @keydown.enter.prevent="chooseHighlighted()"
                                                                     style="flex:1; padding-right:4.4em;">
                                                              <button type="button" class="inline-remove" title="Remove from history"
                                                                      @click.stop="remove()"
                                                                      style="position:absolute; right:3.0em; width:1.6em; background:transparent; border:none; color:#222; cursor:pointer; font-weight:bold;"
                                                                      onmouseenter="this.style.color='#bbb'" onmouseleave="this.style.color='#222'">−</button>
                                                              <button type="button" class="combo-toggle" aria-label="Toggle"
                                                                      @click.stop="toggle()"
                                                                      style="position:absolute; right:0.4em; width:1.6em; height:1.6em; background:transparent; border:none; color:var(--color-text); cursor:pointer;">
                                                                  <span class="material-symbols-outlined" style="font-size:16px;">arrow_drop_down</span>
                                                              </button>
                                                          </div>
                                                          <ul class="combo-list"
                                                              x-show="open"
                                                              x-transition
                                                              style="position:absolute; top:calc(100% + 4px); left:0; right:0; max-height:220px; overflow:auto; background:var(--color-panel); border:1px solid var(--color-border); border-radius:6px; z-index:1000; list-style:none; margin:0; padding:4px; min-width:100%;">
                                                              <template x-for="(name,i) in filtered" :key="name">
                                                                  <li @click.prevent="choose(name)" :class="{ 'active': i===hi }" x-text="name"
                                                                      style="padding:6px 8px; border-radius:4px; cursor:pointer; white-space:nowrap; overflow:hidden; text-overflow:ellipsis;"
                                                                      @mouseenter="hi=i"></li>
                                                              </template>
                                                              <template x-if="filtered.length===0">
                                                                  <li class="empty" style="padding:6px 8px; color:var(--color-muted)">No saved models</li>
                                                              </template>
                                                          </ul>
                                                      </div>
                                                  </template>

                                                <!-- Number field -->
                                                <template x-if="field.type === 'number'">
                                                    <input type="number" :class="field.classes" :value="field.value"
                                                        :readonly="field.readonly === true"
                                                        @input="field.value = $event.target.value"
                                                        :min="field.min" :max="field.max" :step="field.step">
                                                </template>


                                                <!-- Password field -->
                                                <template x-if="field.type === 'password'">
                                                    <input type="password" :class="field.classes" :value="field.value"
                                                        :readonly="field.readonly === true"
                                                        @input="field.value = $event.target.value">
                                                </template>

                                                <!-- Textarea field -->
                                                <template x-if="field.type === 'textarea'">
                                                    <textarea :class="field.classes" :value="field.value"
                                                        :readonly="field.readonly === true"
                                                        @input="field.value = $event.target.value"></textarea>
                                                </template>

                                                <!-- Switch field -->
                                                <template x-if="field.type === 'switch'">
                                                    <label class="toggle">
                                                        <input type="checkbox" :checked="field.value"
                                                            :disabled="field.readonly === true"
                                                            @change="field.value = $event.target.checked">
                                                        <span class="toggler"></span>
                                                    </label>
                                                </template>

                                                <!-- Range field -->
                                                <template x-if="field.type === 'range'">
                                                    <div class="field-control">
                                                        <input type="range" :min="field.min" :max="field.max"
                                                            :step="field.step" :value="field.value"
                                                            :disabled="field.readonly === true"
                                                            @input="field.value = $event.target.value"
                                                            :class="field.classes">
                                                        <span class="range-value" x-text="field.value"></span>
                                                    </div>
                                                </template>

                                                <!-- Button field -->
                                                <template x-if="field.type === 'button'">
                                                    <button class="btn btn-field" :class="field.classes"
                                                        :disabled="field.readonly === true"
                                                        @click="handleFieldButton(field)" x-text="field.value"></button>
                                                </template>

                                                <!-- Select field -->
                                                <template x-if="field.type === 'select'">
                                                    <select :class="field.classes" x-model="field.value"
                                                        :disabled="field.readonly === true"
                                                        @change="handleFieldChange(field)">
                                                        <template x-for="option in field.options" :key="option.value">
                                                            <option :value="option.value" x-text="option.label"
                                                                :selected="option.value === field.value"></option>
                                                        </template>
                                                    </select>
                                                </template>

                                                <!-- HTML field -->
                                                <template x-if="field.type === 'html'">
                                                    <div :class="field.classes" x-html="field.value"></div>
                                                </template>
                                            </div>
                                        </div>
                                    </template>
                                </div>
                            </template>

                            <!-- Tunnel section content - only visible in External Services tab -->
                            <div id="section-tunnel" class="section" x-show="activeTab === 'external'">
                                <div class="section-title">Flare Tunnel</div>
                                <div class="section-description">Create a secure public URL to access your Agent Zero instance anytime, anywhere.</div>
                                <!-- Tunnel content UI -->
                                <div class="tunnel-container" x-data="tunnelSettings">
                                    <div class="field">
                                        <div class="field-label">
                                            <div class="field-title">Tunnel provider</div>
                                            <div class="field-description">Select provider for public tunnel</div>
                                        </div>
                                        <div class="field-control">
                                            <select id="tunnel-provider" x-model="provider" :disabled="isLoading">
                                                <option value="cloudflared">Cloudflare</option>
                                                <option value="serveo">Serveo</option>
                                            </select>
                                        </div>
                                    </div>
                                    <!-- Loading spinner for tunnel operations -->
                                    <div class="loading-spinner" x-show="isLoading">
                                        <span class="icon material-symbols-outlined spin">progress_activity</span>
                                        <span x-text="loadingText || 'Processing tunnel request...'"></span>
                                    </div>

                                    <!-- Tunnel content when not loading -->
                                    <div x-show="!isLoading">
                                        <!-- Tunnel link display when generated -->
                                        <div class="tunnel-link-container" x-show="linkGenerated">
                                            <div class="tunnel-link-field">
                                                <input type="text" class="tunnel-link-input" :value="tunnelLink" readonly>
                                                <div class="buttons-row">
                                                    <button class="copy-link-button" @click="copyToClipboard()" title="Copy to clipboard">
                                                        <span class="icon material-symbols-outlined">content_copy</span> Copy
                                                    </button>
                                                    <button class="refresh-link-button" @click="refreshLink()" title="Generate new URL">
                                                        <span class="icon material-symbols-outlined">refresh</span> Refresh
                                                    </button>
                                                </div>
                                            </div>
                                            <div class="tunnel-link-info">
                                                Share this URL to allow others to access your Agent Zero instance.
                                            </div>
                                            <div class="tunnel-link-persistence">
                                                This URL will persist until you stop the tunnel or restart the Docker container.
                                            </div>
                                            <div class="stop-tunnel-container">
                                                <button class="btn btn-danger" @click="stopTunnel()">
                                                    <span class="icon material-symbols-outlined">stop_circle</span> Stop Tunnel
                                                </button>
                                            </div>
                                        </div>
                                        <!-- Generate tunnel button when no link exists -->
                                        <div class="tunnel-actions" x-show="!linkGenerated">
                                            <button class="btn btn-ok" @click="generateLink()">
                                                <span class="icon material-symbols-outlined">play_circle</span> Create Tunnel
                                            </button>
                                        </div>
                                    </div>
                                </div>
                            </div>
                        </div>

                        <!-- Task Scheduler Tab Content -->
                        <div id="scheduler-tab-content" x-show="activeTab === 'scheduler'" x-cloak>
                            <!-- Settings section structure for task scheduler -->
                            <nav>
                                <ul>
                                    <li>
                                        <a href="#section-task-scheduler">
                                            <img src="/public/task_scheduler.svg" alt="Task Scheduler">
                                            <span>Task Scheduler</span>
                                        </a>
                                    </li>
                                </ul>
                            </nav>

                            <div id="section-task-scheduler" class="section"
                                 x-data="schedulerSettings">
                                <div class="section-title">Task Scheduler</div>
                                <div class="section-description">Manage scheduled tasks and automated processes for Agent Zero.</div>

                                <!-- Create Task Form -->
                                <div class="scheduler-form" x-show="isCreating">
                                    <div class="scheduler-form-header">
                                        <div class="scheduler-form-title">Create New Task</div>
                                        <div class="scheduler-form-actions">
                                            <button class="btn btn-ok btn-field" @click="saveTask()">
                                                Save
                                            </button>
                                            <button class="btn btn-cancel" @click="cancelEdit()">
                                                Cancel
                                            </button>
                                        </div>
                                    </div>

                                    <div class="scheduler-form-grid">
                                        <!-- Task Name -->
                                        <div class="scheduler-form-field">
                                            <div class="label-help-wrapper">
                                                <label class="scheduler-form-label">Task Name</label>
                                                <div class="scheduler-form-help">A unique name to identify this task</div>
                                            </div>
                                            <input type="text" x-model="editingTask.name" placeholder="Enter task name">
                                        </div>

                                        <!-- Task Type Selection -->
                                        <div class="scheduler-form-field">
                                            <div class="label-help-wrapper">
                                                <label class="scheduler-form-label">Type</label>
                                                <div class="scheduler-form-help">Task execution method</div>
                                            </div>
                                            <select x-model="editingTask.type">
                                                <option value="scheduled">Scheduled (Cron)</option>
                                                <option value="adhoc">Ad-hoc (Manual)</option>
                                                <option value="planned">Planned (Specific Times)</option>
                                            </select>
                                        </div>

                                        <!-- Task State in Create Form - Add after Task Type -->
                                        <div class="scheduler-form-field" x-show="isCreating">
                                            <div class="label-help-wrapper">
                                                <label class="scheduler-form-label">State</label>
                                                <div class="scheduler-form-help">Select the initial state of the task</div>
                                            </div>
                                            <div>
                                                <div class="scheduler-state-selector">
                                                    <span class="scheduler-status-badge scheduler-status-idle"
                                                          :class="{'scheduler-status-selected': editingTask.state === 'idle'}"
                                                          @click="editingTask.state = 'idle'">idle</span>
                                                    <span class="scheduler-status-badge scheduler-status-running"
                                                          :class="{'scheduler-status-selected': editingTask.state === 'running'}"
                                                          @click="editingTask.state = 'running'">running</span>
                                                    <span class="scheduler-status-badge scheduler-status-disabled"
                                                          :class="{'scheduler-status-selected': editingTask.state === 'disabled'}"
                                                          @click="editingTask.state = 'disabled'">disabled</span>
                                                    <span class="scheduler-status-badge scheduler-status-error"
                                                          :class="{'scheduler-status-selected': editingTask.state === 'error'}"
                                                          @click="editingTask.state = 'error'">error</span>
                                                </div>
                                                <div class="scheduler-state-explanation">
                                                    <span x-show="editingTask.state === 'idle'"><strong>idle</strong>: ready to run</span>
                                                    <span x-show="editingTask.state === 'running'"><strong>running</strong>: currently executing</span>
                                                    <span x-show="editingTask.state === 'disabled'"><strong>disabled</strong>: won't execute automatically</span>
                                                    <span x-show="editingTask.state === 'error'"><strong>error</strong>: task encountered an error</span>
                                                </div>
                                            </div>
                                        </div>

                                        <!-- Schedule (only for scheduled tasks) -->
                                        <div class="scheduler-form-field full-width" x-show="editingTask.type === 'scheduled'">
                                            <div class="label-help-wrapper">
                                                <label class="scheduler-form-label">Schedule</label>
                                                <div class="scheduler-form-help">Cron schedule for automated execution (minute hour day month weekday)</div>
                                            </div>
                                            <div class="scheduler-schedule-builder">
                                                <div class="scheduler-schedule-field">
                                                    <span class="scheduler-schedule-label">Minute</span>
                                                    <input type="text" x-model="editingTask.schedule.minute" placeholder="*" maxlength="9">
                                                </div>
                                                <div class="scheduler-schedule-field">
                                                    <span class="scheduler-schedule-label">Hour</span>
                                                    <input type="text" x-model="editingTask.schedule.hour" placeholder="*" maxlength="9">
                                                </div>
                                                <div class="scheduler-schedule-field">
                                                    <span class="scheduler-schedule-label">Day</span>
                                                    <input type="text" x-model="editingTask.schedule.day" placeholder="*" maxlength="9">
                                                </div>
                                                <div class="scheduler-schedule-field">
                                                    <span class="scheduler-schedule-label">Month</span>
                                                    <input type="text" x-model="editingTask.schedule.month" placeholder="*" maxlength="9">
                                                </div>
                                                <div class="scheduler-schedule-field">
                                                    <span class="scheduler-schedule-label">Weekday</span>
                                                    <input type="text" x-model="editingTask.schedule.weekday" placeholder="*" maxlength="9">
                                                </div>
                                            </div>
                                        </div>

                                        <!-- Plan (for planned tasks) -->
                                        <div class="scheduler-form-field full-width" x-show="editingTask.type === 'planned'">
                                            <div class="label-help-wrapper">
                                                <label class="scheduler-form-label">Plan</label>
                                                <div class="scheduler-form-help">Specific execution times for this task</div>
                                            </div>
                                            <div class="scheduler-plan-builder">
                                                <div class="scheduler-plan-todo">
                                                    <span class="scheduler-plan-label">Upcoming Executions</span>
                                                    <div class="scheduler-todo-list">
                                                        <template x-if="editingTask.plan && Array.isArray(editingTask.plan.todo) && editingTask.plan.todo.length > 0">
                                                            <template x-for="(time, index) in editingTask.plan.todo" :key="index">
                                                                <div class="scheduler-todo-item">
                                                                    <span x-text="formatDate(time)"></span>
                                                                    <button @click.prevent="editingTask.plan.todo.splice(index, 1)" class="scheduler-todo-remove">
                                                                        <svg xmlns="http://www.w3.org/2000/svg" width="16" height="16" viewBox="0 0 24 24" fill="none" stroke="currentColor" stroke-width="2" stroke-linecap="round" stroke-linejoin="round">
                                                                            <line x1="18" y1="6" x2="6" y2="18"></line>
                                                                            <line x1="6" y1="6" x2="18" y2="18"></line>
                                                                        </svg>
                                                                    </button>
                                                                </div>
                                                            </template>
                                                        </template>
                                                        <template x-if="!editingTask.plan || !Array.isArray(editingTask.plan.todo) || editingTask.plan.todo.length === 0">
                                                            <div class="scheduler-empty-plan">
                                                                No scheduled execution times yet. Add one below.
                                                            </div>
                                                        </template>
                                                        <div class="scheduler-add-todo">
                                                            <!-- Create form planned task input -->
                                                            <input type="text" id="newPlannedTime-create"
                                                                x-ref="plannedTimeCreate"
                                                                class="scheduler-flatpickr-input"
                                                                placeholder="Select date and time">
                                                            <!-- Create Task Form Add Time Button -->
                                                            <button @click.prevent="
                                                                const input = $refs.plannedTimeCreate;
                                                                if (!input) {
                                                                    console.error('Input reference not found for plannedTimeCreate');
                                                                    return;
                                                                }

                                                                // Ensure plan structure exists
                                                                if (!editingTask.plan) {
                                                                    editingTask.plan = { todo: [], in_progress: null, done: [] };
                                                                }
                                                                if (!Array.isArray(editingTask.plan.todo)) {
                                                                    editingTask.plan.todo = [];
                                                                }

                                                                // Get date from Flatpickr if available
                                                                let selectedDate;
                                                                if (input._flatpickr && input._flatpickr.selectedDates.length > 0) {
                                                                    selectedDate = input._flatpickr.selectedDates[0];
                                                                } else if (input.value) {
                                                                    selectedDate = new Date(input.value);
                                                                }

                                                                if (!selectedDate || isNaN(selectedDate.getTime())) {
                                                                    alert('Please select a valid date and time');
                                                                    return;
                                                                }

                                                                // Convert to ISO string and add to plan
                                                                editingTask.plan.todo.push(selectedDate.toISOString());

                                                                // Sort by date (earliest first)
                                                                editingTask.plan.todo.sort();

                                                                // Clear the input
                                                                if (input._flatpickr) {
                                                                    input._flatpickr.clear();
                                                                } else {
                                                                    input.value = '';
                                                                }
                                                            " class="scheduler-add-todo-button">
                                                                <svg xmlns="http://www.w3.org/2000/svg" width="16" height="16" viewBox="0 0 24 24" fill="none" stroke="currentColor" stroke-width="2" stroke-linecap="round" stroke-linejoin="round" style="margin-right: 4px;">
                                                                    <line x1="12" y1="5" x2="12" y2="19"></line>
                                                                    <line x1="5" y1="12" x2="19" y2="12"></line>
                                                                </svg>
                                                                Add Time
                                                            </button>
                                                        </div>
                                                    </div>
                                                </div>
                                            </div>
                                        </div>

                                        <!-- Token (for ad-hoc tasks) -->
                                        <div class="scheduler-form-field full-width" x-show="editingTask.type === 'adhoc'">
                                            <div class="label-help-wrapper">
                                                <label class="scheduler-form-label">Token</label>
                                                <div class="scheduler-form-help">Token used to trigger this task externally</div>
                                            </div>
                                            <div class="input-group">
                                                <input type="text" x-model="editingTask.token" placeholder="Token for ad-hoc task">
                                                <button class="scheduler-task-action" @click="editingTask.token = generateRandomToken()">
                                                    Generate
                                                </button>
                                            </div>
                                        </div>

                                        <!-- System Prompt -->
                                        <div class="scheduler-form-field full-width">
                                            <div class="label-help-wrapper">
                                                <label class="scheduler-form-label">System Prompt</label>
                                                <div class="scheduler-form-help">System-level instructions for the assistant</div>
                                            </div>
                                            <textarea x-model="editingTask.system_prompt" placeholder="System instructions for the AI"></textarea>
                                        </div>

                                        <!-- User Prompt -->
                                        <div class="scheduler-form-field full-width">
                                            <div class="label-help-wrapper">
                                                <label class="scheduler-form-label">User Prompt</label>
                                                <div class="scheduler-form-help">The main task prompt that will be executed</div>
                                            </div>
                                            <textarea x-model="editingTask.prompt" placeholder="User message for the AI"></textarea>
                                        </div>

                                        <!-- Attachments Field -->
                                        <div class="scheduler-form-field full-width">
                                            <div class="label-help-wrapper">
                                                <label class="scheduler-form-label">Attachments</label>
                                                <div class="scheduler-form-help">Container file paths or URLs, one per line</div>
                                            </div>
                                            <textarea x-model="attachmentsText" placeholder="Enter file paths or URLs, one per line"></textarea>
                                        </div>
                                    </div>
                                </div>

                                <!-- Edit Task Form -->
                                <div class="scheduler-form" x-show="isEditing">
                                    <div class="scheduler-form-header">
                                        <div class="scheduler-form-title">Edit Task</div>
                                        <div class="scheduler-form-actions">
                                            <button class="btn btn-ok btn-field" @click="saveTask()">
                                                Save
                                            </button>
                                            <button class="btn btn-cancel" @click="cancelEdit()">
                                                Cancel
                                            </button>
                                        </div>
                                    </div>

                                    <div class="scheduler-form-grid">
                                        <!-- Task Name -->
                                        <div class="scheduler-form-field">
                                            <div class="label-help-wrapper">
                                                <label class="scheduler-form-label">Task Name</label>
                                                <div class="scheduler-form-help">A unique name to identify this task</div>
                                            </div>
                                            <input type="text" x-model="editingTask.name" placeholder="Enter task name">
                                        </div>

                                        <!-- Task Type (disabled when editing) -->
                                        <div class="scheduler-form-field">
                                            <div class="label-help-wrapper">
                                                <label class="scheduler-form-label">Task Type</label>
                                                <div class="scheduler-form-help">Task type cannot be changed after creation</div>
                                            </div>
                                            <select x-model="editingTask.type" disabled>
                                                <option value="scheduled">Scheduled Task</option>
                                                <option value="adhoc">Ad-hoc Task</option>
                                                <option value="planned">Planned Task</option>
                                            </select>
                                        </div>

                                        <!-- Task State in Edit Form - Add after Task Type -->
                                        <div class="scheduler-form-field" x-show="isEditing">
                                            <div class="label-help-wrapper">
                                                <label class="scheduler-form-label">State</label>
                                                <div class="scheduler-form-help">Change the task's state</div>
                                            </div>
                                            <div>
                                                <div class="scheduler-state-selector">
                                                    <span class="scheduler-status-badge scheduler-status-idle"
                                                          :class="{'scheduler-status-selected': editingTask.state === 'idle'}"
                                                          @click="editingTask.state = 'idle'">idle</span>
                                                    <span class="scheduler-status-badge scheduler-status-running"
                                                          :class="{'scheduler-status-selected': editingTask.state === 'running'}"
                                                          @click="editingTask.state = 'running'">running</span>
                                                    <span class="scheduler-status-badge scheduler-status-disabled"
                                                          :class="{'scheduler-status-selected': editingTask.state === 'disabled'}"
                                                          @click="editingTask.state = 'disabled'">disabled</span>
                                                    <span class="scheduler-status-badge scheduler-status-error"
                                                          :class="{'scheduler-status-selected': editingTask.state === 'error'}"
                                                          @click="editingTask.state = 'error'">error</span>
                                                </div>
                                                <div class="scheduler-state-explanation">
                                                    <span x-show="editingTask.state === 'idle'"><strong>idle</strong>: ready to run</span>
                                                    <span x-show="editingTask.state === 'running'"><strong>running</strong>: currently executing</span>
                                                    <span x-show="editingTask.state === 'disabled'"><strong>disabled</strong>: won't execute automatically</span>
                                                    <span x-show="editingTask.state === 'error'"><strong>error</strong>: task encountered an error</span>
                                                </div>
                                            </div>
                                        </div>

                                        <!-- Schedule (for scheduled tasks) -->
                                        <div class="scheduler-form-field full-width" x-show="editingTask && editingTask.type === 'scheduled'">
                                            <div class="label-help-wrapper">
                                                <label class="scheduler-form-label">Schedule (Cron Expression)</label>
                                                <div class="scheduler-form-help">Format: minute hour day month weekday (e.g., "* * * * *" for every minute)</div>
                                            </div>
                                            <div class="scheduler-schedule-builder">
                                                <div class="scheduler-schedule-field">
                                                    <span class="scheduler-schedule-label">Minute</span>
                                                    <input type="text" x-model="editingTask.schedule.minute" placeholder="*" maxlength="9">
                                                </div>
                                                <div class="scheduler-schedule-field">
                                                    <span class="scheduler-schedule-label">Hour</span>
                                                    <input type="text" x-model="editingTask.schedule.hour" placeholder="*" maxlength="9">
                                                </div>
                                                <div class="scheduler-schedule-field">
                                                    <span class="scheduler-schedule-label">Day</span>
                                                    <input type="text" x-model="editingTask.schedule.day" placeholder="*" maxlength="9">
                                                </div>
                                                <div class="scheduler-schedule-field">
                                                    <span class="scheduler-schedule-label">Month</span>
                                                    <input type="text" x-model="editingTask.schedule.month" placeholder="*" maxlength="9">
                                                </div>
                                                <div class="scheduler-schedule-field">
                                                    <span class="scheduler-schedule-label">Weekday</span>
                                                    <input type="text" x-model="editingTask.schedule.weekday" placeholder="*" maxlength="9">
                                                </div>
                                            </div>
                                        </div>

                                        <!-- Plan (for planned tasks) -->
                                        <div class="scheduler-form-field full-width" x-show="editingTask.type === 'planned'">
                                            <div class="label-help-wrapper">
                                                <label class="scheduler-form-label">Plan</label>
                                                <div class="scheduler-form-help">Specific execution times for this task</div>
                                            </div>
                                            <div class="scheduler-plan-builder">
                                                <div class="scheduler-plan-todo">
                                                    <span class="scheduler-plan-label">Upcoming Executions</span>
                                                    <div class="scheduler-todo-list">
                                                        <template x-if="editingTask.plan && Array.isArray(editingTask.plan.todo) && editingTask.plan.todo.length > 0">
                                                            <template x-for="(time, index) in editingTask.plan.todo" :key="index">
                                                                <div class="scheduler-todo-item">
                                                                    <span x-text="formatDate(time)"></span>
                                                                    <button @click.prevent="editingTask.plan.todo.splice(index, 1)" class="scheduler-todo-remove">
                                                                        <svg xmlns="http://www.w3.org/2000/svg" width="16" height="16" viewBox="0 0 24 24" fill="none" stroke="currentColor" stroke-width="2" stroke-linecap="round" stroke-linejoin="round">
                                                                            <line x1="18" y1="6" x2="6" y2="18"></line>
                                                                            <line x1="6" y1="6" x2="18" y2="18"></line>
                                                                        </svg>
                                                                    </button>
                                                                </div>
                                                            </template>
                                                        </template>
                                                        <template x-if="!editingTask.plan || !Array.isArray(editingTask.plan.todo) || editingTask.plan.todo.length === 0">
                                                            <div class="scheduler-empty-plan">
                                                                No scheduled execution times yet. Add one below.
                                                            </div>
                                                        </template>
                                                        <div class="scheduler-add-todo">
                                                            <!-- Edit form planned task input -->
                                                            <input type="text" id="newPlannedTime-edit"
                                                                x-ref="plannedTimeEdit"
                                                                class="scheduler-flatpickr-input"
                                                                placeholder="Select date and time">
                                                            <!-- Edit Task Form Add Time Button -->
                                                            <button @click.prevent="
                                                                const input = $refs.plannedTimeEdit;
                                                                if (!input) {
                                                                    console.error('Input reference not found for plannedTimeEdit');
                                                                    return;
                                                                }

                                                                // Ensure plan structure exists
                                                                if (!editingTask.plan) {
                                                                    editingTask.plan = { todo: [], in_progress: null, done: [] };
                                                                }
                                                                if (!Array.isArray(editingTask.plan.todo)) {
                                                                    editingTask.plan.todo = [];
                                                                }

                                                                // Get date from Flatpickr if available
                                                                let selectedDate;
                                                                if (input._flatpickr && input._flatpickr.selectedDates.length > 0) {
                                                                    selectedDate = input._flatpickr.selectedDates[0];
                                                                } else if (input.value) {
                                                                    selectedDate = new Date(input.value);
                                                                }

                                                                if (!selectedDate || isNaN(selectedDate.getTime())) {
                                                                    alert('Please select a valid date and time');
                                                                    return;
                                                                }

                                                                // Convert to ISO string and add to plan
                                                                editingTask.plan.todo.push(selectedDate.toISOString());

                                                                // Sort by date (earliest first)
                                                                editingTask.plan.todo.sort();

                                                                // Clear the input
                                                                if (input._flatpickr) {
                                                                    input._flatpickr.clear();
                                                                } else {
                                                                    input.value = '';
                                                                }
                                                            " class="scheduler-add-todo-button">
                                                                <svg xmlns="http://www.w3.org/2000/svg" width="16" height="16" viewBox="0 0 24 24" fill="none" stroke="currentColor" stroke-width="2" stroke-linecap="round" stroke-linejoin="round" style="margin-right: 4px;">
                                                                    <line x1="12" y1="5" x2="12" y2="19"></line>
                                                                    <line x1="5" y1="12" x2="19" y2="12"></line>
                                                                </svg>
                                                                Add Time
                                                            </button>
                                                        </div>
                                                    </div>
                                                </div>
                                            </div>
                                        </div>

                                        <!-- Token (for ad-hoc tasks) -->
                                        <div class="scheduler-form-field full-width" x-show="editingTask.type === 'adhoc'">
                                            <div class="label-help-wrapper">
                                                <label class="scheduler-form-label">Token</label>
                                                <div class="scheduler-form-help">Token used to trigger this task externally</div>
                                            </div>
                                            <div class="input-group">
                                                <input type="text" x-model="editingTask.token" placeholder="Token for ad-hoc task">
                                                <button class="scheduler-task-action" @click="editingTask.token = generateRandomToken()">
                                                    Generate
                                                </button>
                                            </div>
                                        </div>

                                        <!-- System Prompt -->
                                        <div class="scheduler-form-field full-width">
                                            <div class="label-help-wrapper">
                                                <label class="scheduler-form-label">System Prompt</label>
                                                <div class="scheduler-form-help">System-level instructions for the assistant</div>
                                            </div>
                                            <textarea x-model="editingTask.system_prompt" placeholder="System instructions for the AI"></textarea>
                                        </div>

                                        <!-- User Prompt -->
                                        <div class="scheduler-form-field full-width">
                                            <div class="label-help-wrapper">
                                                <label class="scheduler-form-label">User Prompt</label>
                                                <div class="scheduler-form-help">The main task prompt that will be executed</div>
                                            </div>
                                            <textarea x-model="editingTask.prompt" placeholder="User message for the AI"></textarea>
                                        </div>

                                        <!-- Attachments Field -->
                                        <div class="scheduler-form-field full-width">
                                            <div class="label-help-wrapper">
                                                <label class="scheduler-form-label">Attachments</label>
                                                <div class="scheduler-form-help">Container file paths or URLs, one per line</div>
                                            </div>
                                            <textarea x-model="attachmentsText" placeholder="Enter file paths or URLs, one per line"></textarea>
                                        </div>
                                    </div>
                                </div>

                                <!-- Task List View -->
                                <div class="scheduler-container" x-show="!isCreating && !isEditing && viewMode === 'list'">
                                    <!-- Header with Actions -->
                                    <div class="scheduler-header">
                                        <h2>Task Management</h2>
                                        <div class="scheduler-actions">
                                            <button class="btn btn-ok" @click="startCreateTask()">
                                                New Task
                                            </button>
                                        </div>
                                    </div>

                                    <!-- Filters -->
                                    <div class="scheduler-filters">
                                        <div class="scheduler-filter-group">
                                            <span class="scheduler-filter-label">Type:</span>
                                            <select class="scheduler-filter-select" x-model="filterType">
                                                <option value="all">All Types</option>
                                                <option value="scheduled">Scheduled</option>
                                                <option value="adhoc">Ad-hoc</option>
                                                <option value="planned">Planned</option>
                                            </select>
                                        </div>

                                        <div class="scheduler-filter-group">
                                            <span class="scheduler-filter-label">State:</span>
                                            <select class="scheduler-filter-select" x-model="filterState">
                                                <option value="all">All States</option>
                                                <option value="idle">Idle</option>
                                                <option value="running">Running</option>
                                                <option value="disabled">Disabled</option>
                                                <option value="error">Error</option>
                                            </select>
                                        </div>
                                    </div>

                                    <!-- Loading State -->
                                    <!-- <div class="scheduler-loading" x-show="isLoading">
                                        Loading tasks...
                                    </div> -->

                                    <!-- Empty State -->
                                    <div class="scheduler-empty"
                                         x-show="!isLoading && filteredTasks.length === 0"
                                         x-effect="$el.style.display = (!isLoading && filteredTasks.length === 0) ? '' : 'none'">
                                        <!-- <div class="scheduler-empty-icon">📋</div> -->
                                        <div class="scheduler-empty-text">No tasks found</div>
                                        <button class="btn btn-ok" @click="startCreateTask()">Create your first task</button>
                                    </div>

                                    <!-- Task List Table -->
                                    <table class="scheduler-task-list"
                                           x-show="!isLoading && filteredTasks.length > 0"
                                           x-effect="$el.style.display = (!isLoading && filteredTasks.length > 0) ? '' : 'none'">
                                        <thead>
                                            <tr>
                                                <th @click="changeSort('name')">
                                                    Name
                                                    <span class="scheduler-sort-indicator" x-show="sortField === 'name'"
                                                          :class="{'scheduler-sort-desc': sortDirection === 'desc'}">↑</span>
                                                </th>
                                                <th @click="changeSort('state')">
                                                    State
                                                    <span class="scheduler-sort-indicator" x-show="sortField === 'state'"
                                                          :class="{'scheduler-sort-desc': sortDirection === 'desc'}">↑</span>
                                                </th>
                                                <th>Type</th>
                                                <th>Schedule</th>
                                                <th @click="changeSort('last_run')">
                                                    Last Run
                                                    <span class="scheduler-sort-indicator" x-show="sortField === 'last_run'"
                                                          :class="{'scheduler-sort-desc': sortDirection === 'desc'}">↑</span>
                                                </th>
                                                <th>Actions</th>
                                            </tr>
                                        </thead>
                                        <tbody>
                                            <template x-for="task in filteredTasks" :key="task.uuid">
                                                <tr @click="showTaskDetail(task.uuid)">
                                                    <td>
                                                        <span x-text="task.name"></span>
                                                    </td>
                                                    <td>
                                                        <span class="scheduler-status-badge" :class="getStateBadgeClass(task.state)" x-text="task.state"></span>
                                                    </td>
                                                    <td x-text="task.type"></td>
                                                    <td>
                                                        <span x-show="task.type === 'scheduled'" x-text="formatSchedule(task)"></span>
                                                        <span x-show="task.type === 'adhoc'" class="scheduler-no-schedule">—</span>
                                                        <span x-show="task.type === 'planned'" x-html="formatPlan(task).replace(/\n/g, '<br>')"></span>
                                                    </td>
                                                    <td x-text="formatDate(task.last_run)"></td>
                                                    <td @click.stop>
                                                        <div class="scheduler-task-actions">
                                                            <button class="scheduler-task-action" @click="runTask(task.uuid)" title="Run Task">
                                                                <svg xmlns="http://www.w3.org/2000/svg" viewBox="0 0 24 24" fill="currentColor" width="16" height="16">
                                                                    <path d="M8 5v14l11-7z"/>
                                                                </svg>
                                                            </button>
                                                            <button class="scheduler-task-action" @click="resetTaskState(task.uuid)" title="Reset State">
                                                                <svg xmlns="http://www.w3.org/2000/svg" viewBox="0 0 24 24" fill="currentColor" width="16" height="16">
                                                                    <path d="M17.65 6.35C16.2 4.9 14.21 4 12 4c-4.42 0-7.99 3.58-7.99 8s3.57 8 7.99 8c3.73 0 6.84-2.55 7.73-6h-2.08c-.82 2.33-3.04 4-5.65 4-3.31 0-6-2.69-6-6s2.69-6 6-6c1.66 0 3.14.69 4.22 1.78L13 11h7V4l-2.35 2.35z"/>
                                                                </svg>
                                                            </button>
                                                            <button class="scheduler-task-action" @click="startEditTask(task.uuid)" title="Edit Task">
                                                                <svg xmlns="http://www.w3.org/2000/svg" viewBox="0 0 24 24" fill="currentColor" width="16" height="16">
                                                                    <path d="M3 17.25V21h3.75L17.81 9.94l-3.75-3.75L3 17.25zM20.71 7.04c.39-.39.39-1.02 0-1.41l-2.34-2.34c-.39-.39-1.02-.39-1.41 0l-1.83 1.83 3.75 3.75 1.83-1.83z"/>
                                                                </svg>
                                                            </button>
                                                            <button class="scheduler-task-action" @click="deleteTask(task.uuid)" title="Delete Task">
                                                                <svg xmlns="http://www.w3.org/2000/svg" viewBox="0 0 24 24" fill="currentColor" width="16" height="16">
                                                                    <path d="M6 19c0 1.1.9 2 2 2h8c1.1 0 2-.9 2-2V7H6v12zM19 4h-3.5l-1-1h-5l-1 1H5v2h14V4z"/>
                                                                </svg>
                                                            </button>
                                                        </div>
                                                    </td>
                                                </tr>
                                            </template>
                                        </tbody>
                                    </table>
                                </div>

                                <!-- Task Detail View -->
                                <div class="scheduler-detail-view" x-show="!isCreating && !isEditing && viewMode === 'detail' && selectedTaskForDetail">
                                    <div class="scheduler-detail-header">
                                        <h2 class="scheduler-detail-title" x-text="selectedTaskForDetail ? selectedTaskForDetail.name : ''"></h2>
                                        <div class="scheduler-status-badge"
                                            :class="selectedTaskForDetail ? getStateBadgeClass(selectedTaskForDetail.state) : ''"
                                            x-text="selectedTaskForDetail ? selectedTaskForDetail.state : ''">
                                        </div>
                                        <button class="btn btn-cancel" @click="closeTaskDetail()">Close</button>
                                    </div>

                                    <div class="scheduler-detail-content">
                                        <div class="scheduler-details-grid">
                                            <div class="scheduler-details-label">Type:</div>
                                            <div class="scheduler-details-value" x-text="selectedTaskForDetail ? selectedTaskForDetail.type : ''"></div>

                                            <div class="scheduler-details-label">Created:</div>
                                            <div class="scheduler-details-value" x-text="selectedTaskForDetail ? formatDate(selectedTaskForDetail.created_at) : ''"></div>

                                            <div class="scheduler-details-label">Last Updated:</div>
                                            <div class="scheduler-details-value" x-text="selectedTaskForDetail ? formatDate(selectedTaskForDetail.updated_at) : ''"></div>

                                            <div class="scheduler-details-label">Last Run:</div>
                                            <div class="scheduler-details-value" x-text="selectedTaskForDetail ? formatDate(selectedTaskForDetail.last_run) : ''"></div>

                                            <div class="scheduler-details-label" x-show="selectedTaskForDetail && selectedTaskForDetail.type === 'scheduled'">Schedule:</div>
                                            <div class="scheduler-details-value" x-show="selectedTaskForDetail && selectedTaskForDetail.type === 'scheduled'" x-text="selectedTaskForDetail ? formatSchedule(selectedTaskForDetail) : ''"></div>

                                            <div class="scheduler-details-label" x-show="selectedTaskForDetail && selectedTaskForDetail.type === 'adhoc'">Token:</div>
                                            <div class="scheduler-details-value" x-show="selectedTaskForDetail && selectedTaskForDetail.type === 'adhoc'" x-text="selectedTaskForDetail ? selectedTaskForDetail.token : ''"></div>

                                            <div class="scheduler-details-label" x-show="selectedTaskForDetail && selectedTaskForDetail.type === 'planned'">Plan:</div>
                                            <div class="scheduler-details-value" x-show="selectedTaskForDetail && selectedTaskForDetail.type === 'planned'">
                                                <div x-show="selectedTaskForDetail && selectedTaskForDetail.plan">
                                                    <div><strong>Upcoming:</strong></div>
                                                    <template x-if="selectedTaskForDetail && selectedTaskForDetail.plan && selectedTaskForDetail.plan.todo && selectedTaskForDetail.plan.todo.length > 0">
                                                        <div>
                                                            <template x-for="(time, index) in selectedTaskForDetail.plan.todo" :key="index">
                                                                <div x-text="formatDate(time)"></div>
                                                            </template>
                                                        </div>
                                                    </template>
                                                    <template x-if="!selectedTaskForDetail || !selectedTaskForDetail.plan || !selectedTaskForDetail.plan.todo || selectedTaskForDetail.plan.todo.length === 0">
                                                        <div>No upcoming executions</div>
                                                    </template>

                                                    <div><strong>In Progress:</strong></div>
                                                    <div x-text="selectedTaskForDetail && selectedTaskForDetail.plan && selectedTaskForDetail.plan.in_progress ? formatDate(selectedTaskForDetail.plan.in_progress) : 'None'"></div>

                                                    <div><strong>Completed:</strong></div>
                                                    <template x-if="selectedTaskForDetail && selectedTaskForDetail.plan && selectedTaskForDetail.plan.done && selectedTaskForDetail.plan.done.length > 0">
                                                        <div>
                                                            <template x-for="(time, index) in selectedTaskForDetail.plan.done" :key="index">
                                                                <div x-text="formatDate(time)"></div>
                                                            </template>
                                                        </div>
                                                    </template>
                                                    <template x-if="!selectedTaskForDetail || !selectedTaskForDetail.plan || !selectedTaskForDetail.plan.done || selectedTaskForDetail.plan.done.length === 0">
                                                        <div>No completed executions</div>
                                                    </template>
                                                </div>
                                            </div>

                                            <div class="scheduler-details-label">Last Result:</div>
                                            <div class="scheduler-details-value" x-text="selectedTaskForDetail && selectedTaskForDetail.last_result ? selectedTaskForDetail.last_result : 'No results yet'"></div>

                                            <div class="scheduler-details-label">System Prompt:</div>
                                            <div class="scheduler-details-value" x-text="selectedTaskForDetail ? selectedTaskForDetail.system_prompt : ''"></div>

                                            <div class="scheduler-details-label">User Prompt:</div>
                                            <div class="scheduler-details-value" x-text="selectedTaskForDetail ? selectedTaskForDetail.prompt : ''"></div>

                                            <div class="scheduler-details-label">Attachments:</div>
                                            <div class="scheduler-details-value">
                                                <template x-if="selectedTaskForDetail && selectedTaskForDetail.attachments && selectedTaskForDetail.attachments.length > 0">
                                                    <div>
                                                        <template x-for="(attachment, index) in selectedTaskForDetail.attachments" :key="index">
                                                            <div x-text="attachment"></div>
                                                        </template>
                                                    </div>
                                                </template>
                                                <template x-if="!selectedTaskForDetail || !selectedTaskForDetail.attachments || selectedTaskForDetail.attachments.length === 0">
                                                    <div>No attachments</div>
                                                </template>
                                            </div>
                                        </div>
                                    </div>
                                </div>
                            </div>
                        </div>
                    </div>

                    <div class="modal-footer">
                        <div id="buttons-container">
                            <template x-for="button in settings.buttons" :key="button.id">
                                <button :class="button.classes" @click="handleButton(button.id)"
                                    x-text="button.title"></button>
                            </template>
                        </div>
                    </div>
                </div>
            </div>
        </template>
    </div>

    <!-- work_dir Browser Modal -->

    <div id="fileBrowserModal" x-data="fileBrowserModalProxy">
        <template x-teleport="body">
            <div x-show="isOpen" class="modal-overlay" @click.self="handleClose()"
                @keydown.escape.window="handleClose()" x-transition>
                <div class="modal-container">
                    <div class="modal-header">
                        <h2 class="modal-title" x-text="browser.title"></h2>
                        <button class="modal-close" @click="handleClose()">&times;</button>
                    </div>
                    <div class="modal-content">
                        <div x-show="isLoading" class="loading-spinner">
                            Loading...
                        </div>
                        <div x-show="!isLoading">
                            <div class="path-navigator">
                                <!-- Up Button -->
                                <button class="text-button back-button" @click="navigateUp()" aria-label="Navigate Up">
                                    <svg xmlns="http://www.w3.org/2000/svg" viewBox="0 0 10.5 15">
                                        <path d="m.75,5.25L5.25.75m0,0l4.5,4.5M5.25.75v13.5" fill="none"
                                            stroke="currentColor" stroke-linecap="round" stroke-linejoin="round"
                                            stroke-width="1.5"></path>
                                    </svg>
                                    Up
                                </button>

                                <div id="current-path">
                                    <span id="path-text" x-text="browser.currentPath"></span>
                                </div>
                            </div>

                            <div class="files-list">
                                <!-- Header -->
                                <div class="file-header">
                                    <div class="file-cell" @click="toggleSort('name')">
                                        Name
                                        <span x-show="browser.sortBy === 'name'"
                                            x-text="browser.sortDirection === 'asc' ? '↑' : '↓'">
                                        </span>
                                    </div>
                                    <div class="file-cell-size" @click="toggleSort('size')">
                                        Size
                                        <span x-show="browser.sortBy === 'size'"
                                            x-text="browser.sortDirection === 'asc' ? '↑' : '↓'">
                                        </span>
                                    </div>
                                    <div class="file-cell-date" @click="toggleSort('date')">
                                        Modified
                                        <span x-show="browser.sortBy === 'date'"
                                            x-text="browser.sortDirection === 'asc' ? '↑' : '↓'">
                                        </span>
                                    </div>
                                </div>

                                <!-- File List -->
                                <template x-if="browser.entries.length">
                                    <template x-for="file in sortFiles(browser.entries)" :key="file.path">
                                        <div class="file-item" :data-is-dir="file.is_dir">
                                            <div class="file-name"
                                                @click="file.is_dir ? navigateToFolder(file.path) : downloadFile(file)">
                                                <img :src="'/public/' + (file.type === 'unknown' ? 'file' : (isArchive(file.name) ? 'archive' : file.type)) + '.svg'"
                                                    class="file-icon" :alt="file.type">
                                                <span x-text="file.name"></span>
                                            </div>
                                            <div class="file-size" x-text="formatFileSize(file.size)"></div>
                                            <div class="file-date" x-text="formatDate(file.modified)"></div>

                                            <div class="file-actions">
                                                <button class="action-button download-button"
                                                    @click.stop="downloadFile(file)">
                                                    <svg xmlns="http://www.w3.org/2000/svg" viewBox="0 0 19.5 19.5">
                                                        <path
                                                            d="m.75,14.25v2.25c0,1.24,1.01,2.25,2.25,2.25h13.5c1.24,0,2.25-1.01,2.25-2.25v-2.25m-4.5-4.5l-4.5,4.5m0,0l-4.5-4.5m4.5,4.5V.75"
                                                            fill="none" stroke="currentColor" stroke-linecap="round"
                                                            stroke-linejoin="round" stroke-width="1.5"></path>
                                                    </svg>
                                                </button>
                                                <button class="delete-button" @click.stop="deleteFile(file)">
                                                    <svg xmlns="http://www.w3.org/2000/svg" viewBox="0 0 15.03 22.53"
                                                        fill="currentColor">
                                                        <path
                                                            d="m14.55,7.82H4.68L14.09,3.19c.83-.41,1.17-1.42.77-2.25-.41-.83-1.42-1.17-2.25-.77l-3.16,1.55-.15-.31c-.22-.44-.59-.76-1.05-.92-.46-.16-.96-.13-1.39.09l-2.08,1.02c-.9.44-1.28,1.54-.83,2.44l.15.31-3.16,1.55c-.83.41-1.17,1.42-.77,2.25.29.59.89.94,1.51.94.25,0,.5-.06.74-.17l.38-.19s.09.03.14.03h11.14v11.43c0,.76-.62,1.38-1.38,1.38h-.46v-11.28c0-.26-.21-.47-.47-.47s-.47.21-.47.47v11.28h-2.39v-11.28c0-.26-.21-.47-.47-.47s-.47.21-.47.47v11.28h-2.39v-11.28c0-.26-.21-.47-.47-.47s-.47.21-.47.47v11.28h-.46c-.76,0-1.38-.62-1.38-1.38v-9.9c0-.26-.21-.47-.47-.47s-.47.21-.47.47v9.9c0,1.28,1.04,2.32,2.32,2.32h8.55c1.28,0,2.32-1.04,2.32-2.32v-11.91c0-.26-.21-.47-.47-.47ZM5.19,2.46l2.08-1.02c.12-.06.25-.09.39-.09.09,0,.19.02.28.05.22.08.4.23.5.44l.15.31-.19.09-3.46,1.7-.15-.31c-.21-.43-.03-.96.4-1.17Zm-3.19,5.62c-.36.18-.8.03-.98-.33-.18-.36-.03-.8.33-.98l5.8-2.85,2.72-1.34,3.16-1.55c.1-.05.21-.07.32-.07.27,0,.53.15.66.41.09.17.1.37.04.56-.06.18-.19.33-.37.42L2,8.08Z"
                                                            stroke-width="0"></path>
                                                    </svg>
                                                </button>
                                            </div>
                                        </div>
                                    </template>
                                </template>

                                <!-- Empty State -->
                                <template x-if="!browser.entries.length">
                                    <div class="no-files">
                                        No files found
                                    </div>
                                </template>
                            </div>
                        </div>
                    </div>
                    <div class="modal-footer">
                        <div id="buttons-container">
                            <label class="btn btn-upload"><svg xmlns="http://www.w3.org/2000/svg" fill="none"
                                    viewBox="0 0 24 24" stroke-width="1.5" stroke="currentColor">
                                    <path stroke-linecap="round" stroke-linejoin="round"
                                        d="M3 16.5v2.25A2.25 2.25 0 0 0 5.25 21h13.5A2.25 2.25 0 0 0 21 18.75V16.5m-13.5-9L12 3m0 0 4.5 4.5M12 3v13.5">
                                    </path>
                                </svg>
                                Upload Files
                                <input type="file" multiple="" accept="all" @change="handleFileUpload"
                                    style="display: none;">
                            </label>
                            <button class="btn btn-cancel" @click="handleClose()">Close Browser</button>
                        </div>
                    </div>
                </div>
            </div>
        </template>
    </div>

    <!-- generic modal -->

    <div id="genericModal" x-data="genericModalProxy">
        <template x-teleport="body">
            <div x-show="isOpen" class="modal-overlay" @click.self="handleClose()"
                @keydown.escape.window="handleClose()" x-transition>
                <div class="modal-container">
                    <div class="modal-header">
                        <h2 class="modal-title" x-text="title"></h2>
                        <button class="modal-close" @click="handleClose()">&times;</button>
                    </div>
                    <div class="modal-description" x-text="description"></div>
                    <div class="modal-content" id="viewer">
                        <div class="html-pre" x-html="html"></div>
                    </div>
                    <!-- <div class="modal-footer">
                    <div id="buttons-container">
                        <button class="btn btn-cancel" @click="handleClose()">Close</button>
                    </div>
                </div> -->
                </div>
        </template>
    </div>

    <!-- Full Screen Input Modal -->
    <div id="fullScreenInputModal" x-data="fullScreenInputModalProxy">
        <template x-teleport="body">
            <div x-show="isOpen" class="modal-overlay" @click.self="handleClose()"
                @keydown.escape.window="handleClose()" x-transition>
                <div class="modal-container full-screen-input-modal">
                    <div class="modal-content">
                        <button class="modal-close" @click="handleClose()">&times;</button>

                        <!-- Add toolbar -->
                        <div class="editor-toolbar">
                            <div class="toolbar-group">
                                <button class="toolbar-button" @click="undo()" :disabled="!canUndo" title="Undo (Ctrl+Z)">
                                    <svg xmlns="http://www.w3.org/2000/svg" viewBox="0 0 24 24" fill="none" stroke="currentColor" stroke-width="2">
                                        <path d="M3 7v6h6"></path>
                                        <path d="M21 17a9 9 0 00-9-9 9 9 0 00-6 2.3L3 13"></path>
                                    </svg>
                                </button>
                                <button class="toolbar-button" @click="redo()" :disabled="!canRedo" title="Redo (Ctrl+Shift+Z)">
                                    <svg xmlns="http://www.w3.org/2000/svg" viewBox="0 0 24 24" fill="none" stroke="currentColor" stroke-width="2">
                                        <path d="M21 7v6h-6"></path>
                                        <path d="M3 17a9 9 0 019-9 9 9 0 016 2.3l3 2.7"></path>
                                    </svg>
                                </button>
                            </div>
                            <div class="toolbar-group">
                                <button class="toolbar-button" @click="clearText()" title="Clear Text">
                                    <svg xmlns="http://www.w3.org/2000/svg" viewBox="0 0 24 24" fill="none" stroke="currentColor" stroke-width="2">
                                        <path d="M19 6v14a2 2 0 01-2 2H7a2 2 0 01-2-2V6m3 0V4a2 2 0 012-2h4a2 2 0 012 2v2"></path>
                                        <line x1="10" y1="11" x2="10" y2="17"></line>
                                        <line x1="14" y1="11" x2="14" y2="17"></line>
                                    </svg>
                                </button>
                                <button class="toolbar-button" @click="toggleWrap()" :class="{ active: wordWrap }" title="Toggle Word Wrap">
                                    <svg xmlns="http://www.w3.org/2000/svg" viewBox="0 0 24 24" fill="none" stroke="currentColor" stroke-width="2">
                                        <path d="M3 6h18M3 12h15l3 3-3 3M3 18h18"></path>
                                    </svg>
                                </button>
                            </div>
                        </div>

                        <textarea id="full-screen-input" x-model="inputText"
                            placeholder="Type your message here..."
                            @keydown.ctrl.enter="handleClose()"
                            @keydown.ctrl.z.prevent="undo()"
                            @keydown.ctrl.shift.z.prevent="redo()"
                            :style="{ 'white-space': wordWrap ? 'pre-wrap' : 'pre' }"
                            @input="updateHistory()"></textarea>
                    </div>
                    <div class="modal-footer">
                        <div id="buttons-container">
                            <button class="btn btn-ok" @click="handleClose()">Done (Ctrl+Enter)</button>
                        </div>
                    </div>
                </div>
            </div>
        </template>
    </div>

    <!-- Drag and Drop Overlay Component -->
    <x-component path="chat/attachments/dragDropOverlay.html"></x-component>

</body>

</html><|MERGE_RESOLUTION|>--- conflicted
+++ resolved
@@ -601,30 +601,6 @@
                                                     <input type="text" :class="field.classes" :value="field.value"
                                                         :readonly="field.readonly === true"
                                                         @input="handleFieldInput(field, $event.target.value)">
-<<<<<<< HEAD
-                                                </template>
-
-                                                <!-- Model name field with history dropdown -->
-                                                <template x-if="field.type === 'text' && field.id.endsWith('_model_name')">
-                                                    <div class="model-name-wrapper">
-                                                        <input type="text" :class="field.classes" :value="field.value"
-                                                            :readonly="field.readonly === true"
-                                                            @input="handleFieldInput(field, $event.target.value)"
-                                                            @blur="cacheModelName(field)">
-                                                        <div class="model-name-history" x-data="{selected: ''}" :data-type="field.id">
-                                                            <select x-model="selected"
-                                                                @change="handleFieldInput(field, selected)">
-                                                                <option value="">Saved models</option>
-                                                                <template x-for="name in getCachedModelNames(field)" :key="name">
-                                                                    <option :value="name" x-text="name"></option>
-                                                                </template>
-                                                            </select>
-                                                            <button type="button" class="remove-model-name" x-show="selected"
-                                                                @click="removeModelName(field, selected); selected='';">-</button>
-                                                        </div>
-                                                    </div>
-=======
->>>>>>> c0bcbfc5
                                                 </template>
 
                                                   <!-- Model name field with history dropdown -->
