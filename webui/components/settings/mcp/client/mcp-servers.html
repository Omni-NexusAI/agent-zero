<html>

<head>
    <title>MCP Servers Configuration</title>

    <script type="module">
        import { store } from "/components/settings/mcp/client/mcp-servers-store.js";
    </script>
</head>

<body>
    <div x-data>
        <template x-if="$store.mcpServersStore">
            <div x-init="$store.mcpServersStore.initialize()" x-destroy="$store.mcpServersStore.onClose()">

                <h3>MCP Servers Configuration JSON
                    <button class="btn slim" style="margin-left: 0.5em;"
                        onclick="openModal('settings/mcp/client/example.html')">Examples</button>
                    <button class="btn slim" style="margin-left: 0.5em;"
                        @click="$store.mcpServersStore.formatJson()">Reformat</button>
                    <button class="btn slim primary" :disabled="$store.mcpServersStore.loading"
                        style="margin-left: 0.5em;" @click="$store.mcpServersStore.applyNow()">Apply now</button>
                </h3>
                <div id="mcp-servers-config-json"></div>

                <h3 id="mcp-servers-status">Servers status (refreshing automatically)</h3>

                <div class="server-list" x-show="!$store.mcpServersStore.loading">
                    <template x-for="server in $store.mcpServersStore.servers" :key="server.name">
                        <div class="server-item">
                            <div class="server-main-row">
                                <div class="status-dot" x-data="{ connected: server.connected }">
                                    <svg viewBox="0 0 16 16" width="12" height="12">
                                        <circle cx="8" cy="8" r="6" x-bind:fill="server.connected
                                                ? (server.error ? '#e40138' : (server.tool_count > 0 ? '#00c340' : '#e40138'))
                                                : 'none'" x-bind:opacity="server.connected ? 1 : 0" />
                                        <circle cx="8" cy="8" r="6" fill="none" stroke="#e40138" stroke-width="2"
                                            x-bind:opacity="server.connected ? 0 : 1" />
                                    </svg>
                                </div>

                                <span class="server-name" x-text="server.name"></span>
                                <span class="tool-count" x-show="server.tool_count > 0"
                                    @click="$store.mcpServersStore.onToolCountClick && $store.mcpServersStore.onToolCountClick(server.name)"
                                    x-text="server.tool_count + ' tools'"></span>

                                <div style="margin-left:auto; display:flex; align-items:center; gap:0.6em;">
                                    <!-- Availability toggle (green when active) -->
                                    <label class="switch switch-green">
                                      <input type="checkbox" :checked="!server.disabled"
                                             @change="$store.mcpServersStore.toggleServerEnabled(server.name, $event.target.checked)"
                                             title="Enable/disable this MCP for this A0 instance">
                                      <span class="slider"></span>
                                    </label>

                                    <span class="log-btn" x-show="server.has_log"
                                        @click="$store.mcpServersStore.getServerLog(server.name)">Log</span>
                                </div>
                            </div>

                            <div class="server-error-row" x-show="server.error || server.disabled">
                                <span class="server-error server-note" x-show="server.error" x-text="server.error"></span>
                                <span class="server-disabled server-note" x-show="!server.error && server.disabled">Disabled in config</span>
                            </div>
                        </div>
                    </template>
                    <div x-show="$store.mcpServersStore.servers.length === 0" class="mcp-servers-loading">
                        No servers
                    </div>
                </div>

                <div x-show="$store.mcpServersStore.loading" class="mcp-servers-loading">
                    Loading servers status...
                </div>
            </div>
        </template>
    </div>

    <style>
    .mcp-servers-loading { width: 100%; text-align: center; margin-top: 2rem; margin-bottom: 2rem; }
    #mcp-servers-config-json { width: 100%; height: 40em; }

    .server-list { margin-top: 0.5em; margin-bottom: 1em; display:flex; flex-direction:column; gap:0.2em; }
    .server-item { display:flex; flex-direction:column; padding:0.5em 0.7em; margin-bottom:0.4em; min-height:2.2em;
                   border:1px solid rgba(192,192,192,0.161); border-radius:4px; }
    .server-main-row { display:flex; align-items:center; gap:0.8em; width:100%; }
    .status-dot { display:flex; align-items:center; justify-content:center; }
    .server-name { font-weight:600; min-width:12em; }
<<<<<<< HEAD
    .tool-count { color: var(--c-fg2); font-size:0.9em; user-select:none; }
    .tool-count { cursor: default; }
=======
    .tool-count { color: var(--c-fg2); font-size:0.9em; user-select:none; cursor:pointer; opacity:0.85; transition: color .15s ease, opacity .15s ease; }
    .tool-count:hover { color: var(--c-fg); opacity:1; }

    /* Make the Log text look and behave like a button */
    .log-btn { font-size:0.9em; cursor:pointer; user-select:none; color: var(--c-fg2); opacity:0.85; transition: color .15s ease, opacity .15s ease; }
    .log-btn:hover { color: var(--c-fg); opacity:1; }
>>>>>>> c0bcbfc5

    /* legacy small red message style */
    .server-note { color:#e40138; font-size:0.8em; }

    /* Green active switch for MCP availability */
    .switch-green input:checked + .slider { background-color: #00c340; box-shadow: 0 0 0 1px #00c340; }
    .switch-green input:focus + .slider { box-shadow: 0 0 1px #00c340; }
    </style>
</body>
</html><|MERGE_RESOLUTION|>--- conflicted
+++ resolved
@@ -86,21 +86,15 @@
     .server-main-row { display:flex; align-items:center; gap:0.8em; width:100%; }
     .status-dot { display:flex; align-items:center; justify-content:center; }
     .server-name { font-weight:600; min-width:12em; }
-<<<<<<< HEAD
-    .tool-count { color: var(--c-fg2); font-size:0.9em; user-select:none; }
-    .tool-count { cursor: default; }
-=======
     .tool-count { color: var(--c-fg2); font-size:0.9em; user-select:none; cursor:pointer; opacity:0.85; transition: color .15s ease, opacity .15s ease; }
     .tool-count:hover { color: var(--c-fg); opacity:1; }
 
     /* Make the Log text look and behave like a button */
     .log-btn { font-size:0.9em; cursor:pointer; user-select:none; color: var(--c-fg2); opacity:0.85; transition: color .15s ease, opacity .15s ease; }
     .log-btn:hover { color: var(--c-fg); opacity:1; }
->>>>>>> c0bcbfc5
 
     /* legacy small red message style */
     .server-note { color:#e40138; font-size:0.8em; }
-
     /* Green active switch for MCP availability */
     .switch-green input:checked + .slider { background-color: #00c340; box-shadow: 0 0 0 1px #00c340; }
     .switch-green input:focus + .slider { box-shadow: 0 0 1px #00c340; }
