--- conflicted
+++ resolved
@@ -75,9 +75,6 @@
     
 sendButton.addEventListener('click', sendMessage);
 
-<<<<<<< HEAD
-function setMessage(id, type, heading, content, temp, kvps = null) {
-=======
 function updateUserTime() {
     const now = new Date();
     const hours = now.getHours();
@@ -102,7 +99,6 @@
 setInterval(updateUserTime, 1000);
     
 function setMessage(id, type, heading, content, kvps = null) {
->>>>>>> 6e6ee73c
     // Search for the existing message container by id
     let messageContainer = document.getElementById(`message-${id}`);
 
@@ -130,11 +126,8 @@
     if (autoScroll) chatHistory.scrollTop = chatHistory.scrollHeight;
 }
 
-<<<<<<< HEAD
-
-
-=======
->>>>>>> 6e6ee73c
+
+
 function adjustTextareaHeight() {
     chatInput.style.height = 'auto';
     chatInput.style.height = (chatInput.scrollHeight) + 'px';
