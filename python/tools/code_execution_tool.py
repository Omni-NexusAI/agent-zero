--- conflicted
+++ resolved
@@ -222,27 +222,8 @@
         # if not self.state:
         self.state = await self.prepare_state(session=session)
 
-<<<<<<< HEAD
-        # Common shell prompt regex patterns (add more as needed)
-        prompt_patterns = [
-            re.compile(r"\(venv\).+[$#] ?$"),  # (venv) ...$ or (venv) ...#
-            re.compile(r"root@[^:]+:[^#]+# ?$"),  # root@container:~#
-            re.compile(r"[a-zA-Z0-9_.-]+@[^:]+:[^$#]+[$#] ?$"),  # user@host:~$
-            re.compile(r"bash-\d+\.\d+\$ ?$"),  # bash-3.2$ (version can vary)
-        ]
-
-        # potential dialog detection
-        dialog_patterns = [
-            re.compile(r"Y/N", re.IGNORECASE),  # Y/N anywhere in line
-            re.compile(r"yes/no", re.IGNORECASE),  # yes/no anywhere in line
-            re.compile(r":\s*$"),  # line ending with colon
-            re.compile(r"\?\s*$"),  # line ending with question mark
-        ]
-
-=======
         
         
->>>>>>> 8ad6f89a
         start_time = time.time()
         last_output_time = start_time
         full_output = ""
