import base64
import hashlib
import json
import os
import re
import subprocess
from typing import Any, Literal, TypedDict, cast

import models
from python.helpers import runtime, whisper, defer, git
from . import files, dotenv
from python.helpers.print_style import PrintStyle
from python.helpers.providers import get_providers


class Settings(TypedDict):
    version: str

    chat_model_provider: str
    chat_model_name: str
    chat_model_api_base: str
    chat_model_kwargs: dict[str, str]
    chat_model_ctx_length: int
    chat_model_ctx_history: float
    chat_model_vision: bool
    chat_model_rl_requests: int
    chat_model_rl_input: int
    chat_model_rl_output: int

    util_model_provider: str
    util_model_name: str
    util_model_api_base: str
    util_model_kwargs: dict[str, str]
    util_model_ctx_length: int
    util_model_ctx_input: float
    util_model_rl_requests: int
    util_model_rl_input: int
    util_model_rl_output: int

    embed_model_provider: str
    embed_model_name: str
    embed_model_api_base: str
    embed_model_kwargs: dict[str, str]
    embed_model_rl_requests: int
    embed_model_rl_input: int

    browser_model_provider: str
    browser_model_name: str
    browser_model_api_base: str
    browser_model_vision: bool
    browser_model_rl_requests: int
    browser_model_rl_input: int
    browser_model_rl_output: int
    browser_model_kwargs: dict[str, str]

    agent_profile: str
    agent_memory_subdir: str
    agent_knowledge_subdir: str

    memory_recall_enabled: bool
    memory_recall_interval: int
    memory_recall_history_len: int
    memory_recall_memories_max_search: int
    memory_recall_solutions_max_search: int
    memory_recall_memories_max_result: int
    memory_recall_solutions_max_result: int
    memory_recall_similarity_threshold: float
    memory_recall_query_prep: bool
    memory_recall_post_filter: bool
    memory_memorize_enabled: bool
    memory_memorize_consolidation: bool
    memory_memorize_replace_threshold: float
<<<<<<< HEAD
=======

>>>>>>> e74dabb4

    api_keys: dict[str, str]

    auth_login: str
    auth_password: str
    root_password: str

    rfc_auto_docker: bool
    rfc_url: str
    rfc_password: str
    rfc_port_http: int
    rfc_port_ssh: int

    stt_model_size: str
    stt_language: str
    stt_silence_threshold: float
    stt_silence_duration: int
    stt_waiting_timeout: int

    tts_kokoro: bool

    mcp_servers: str
    mcp_client_init_timeout: int
    mcp_client_tool_timeout: int
    mcp_server_enabled: bool
    mcp_server_token: str


class PartialSettings(Settings, total=False):
    pass


class FieldOption(TypedDict):
    value: str
    label: str


class SettingsField(TypedDict, total=False):
    id: str
    title: str
    description: str
    type: Literal[
        "text",
        "number",
        "select",
        "range",
        "textarea",
        "password",
        "switch",
        "button",
        "html",
    ]
    value: Any
    min: float
    max: float
    step: float
    hidden: bool
    options: list[FieldOption]


class SettingsSection(TypedDict, total=False):
    id: str
    title: str
    description: str
    fields: list[SettingsField]
    tab: str  # Indicates which tab this section belongs to


class SettingsOutput(TypedDict):
    sections: list[SettingsSection]


PASSWORD_PLACEHOLDER = "****PSWD****"
API_KEY_PLACEHOLDER = "************"

SETTINGS_FILE = files.get_abs_path("tmp/settings.json")
_settings: Settings | None = None


def convert_out(settings: Settings) -> SettingsOutput:
    default_settings = get_default_settings()

    # main model section
    chat_model_fields: list[SettingsField] = []
    chat_model_fields.append(
        {
            "id": "chat_model_provider",
            "title": "Chat model provider",
            "description": "Select provider for main chat model used by Agent Zero",
            "type": "select",
            "value": settings["chat_model_provider"],
            "options": cast(list[FieldOption], get_providers("chat")),
        }
    )
    chat_model_fields.append(
        {
            "id": "chat_model_name",
            "title": "Chat model name",
            "description": "Exact name of model from selected provider",
            "type": "text",
            "value": settings["chat_model_name"],
        }
    )

    chat_model_fields.append(
        {
            "id": "chat_model_api_base",
            "title": "Chat model API base URL",
            "description": "API base URL for main chat model. Leave empty for default. Only relevant for Azure, local and custom (other) providers.",
            "type": "text",
            "value": settings["chat_model_api_base"],
        }
    )

    chat_model_fields.append(
        {
            "id": "chat_model_ctx_length",
            "title": "Chat model context length",
            "description": "Maximum number of tokens in the context window for LLM. System prompt, chat history, RAG and response all count towards this limit.",
            "type": "number",
            "value": settings["chat_model_ctx_length"],
        }
    )

    chat_model_fields.append(
        {
            "id": "chat_model_ctx_history",
            "title": "Context window space for chat history",
            "description": "Portion of context window dedicated to chat history visible to the agent. Chat history will automatically be optimized to fit. Smaller size will result in shorter and more summarized history. The remaining space will be used for system prompt, RAG and response.",
            "type": "range",
            "min": 0.01,
            "max": 1,
            "step": 0.01,
            "value": settings["chat_model_ctx_history"],
        }
    )

    chat_model_fields.append(
        {
            "id": "chat_model_vision",
            "title": "Supports Vision",
            "description": "Models capable of Vision can for example natively see the content of image attachments.",
            "type": "switch",
            "value": settings["chat_model_vision"],
        }
    )

    chat_model_fields.append(
        {
            "id": "chat_model_rl_requests",
            "title": "Requests per minute limit",
            "description": "Limits the number of requests per minute to the chat model. Waits if the limit is exceeded. Set to 0 to disable rate limiting.",
            "type": "number",
            "value": settings["chat_model_rl_requests"],
        }
    )

    chat_model_fields.append(
        {
            "id": "chat_model_rl_input",
            "title": "Input tokens per minute limit",
            "description": "Limits the number of input tokens per minute to the chat model. Waits if the limit is exceeded. Set to 0 to disable rate limiting.",
            "type": "number",
            "value": settings["chat_model_rl_input"],
        }
    )

    chat_model_fields.append(
        {
            "id": "chat_model_rl_output",
            "title": "Output tokens per minute limit",
            "description": "Limits the number of output tokens per minute to the chat model. Waits if the limit is exceeded. Set to 0 to disable rate limiting.",
            "type": "number",
            "value": settings["chat_model_rl_output"],
        }
    )

    chat_model_fields.append(
        {
            "id": "chat_model_kwargs",
            "title": "Chat model additional parameters",
            "description": "Any other parameters supported by <a href='https://docs.litellm.ai/docs/set_keys' target='_blank'>LiteLLM</a>. Format is KEY=VALUE on individual lines, just like .env file.",
            "type": "textarea",
            "value": _dict_to_env(settings["chat_model_kwargs"]),
        }
    )

    chat_model_section: SettingsSection = {
        "id": "chat_model",
        "title": "Chat Model",
        "description": "Selection and settings for main chat model used by Agent Zero",
        "fields": chat_model_fields,
        "tab": "agent",
    }

    # main model section
    util_model_fields: list[SettingsField] = []
    util_model_fields.append(
        {
            "id": "util_model_provider",
            "title": "Utility model provider",
            "description": "Select provider for utility model used by the framework",
            "type": "select",
            "value": settings["util_model_provider"],
            "options": cast(list[FieldOption], get_providers("chat")),
        }
    )
    util_model_fields.append(
        {
            "id": "util_model_name",
            "title": "Utility model name",
            "description": "Exact name of model from selected provider",
            "type": "text",
            "value": settings["util_model_name"],
        }
    )

    util_model_fields.append(
        {
            "id": "util_model_api_base",
            "title": "Utility model API base URL",
            "description": "API base URL for utility model. Leave empty for default. Only relevant for Azure, local and custom (other) providers.",
            "type": "text",
            "value": settings["util_model_api_base"],
        }
    )

    util_model_fields.append(
        {
            "id": "util_model_rl_requests",
            "title": "Requests per minute limit",
            "description": "Limits the number of requests per minute to the utility model. Waits if the limit is exceeded. Set to 0 to disable rate limiting.",
            "type": "number",
            "value": settings["util_model_rl_requests"],
        }
    )

    util_model_fields.append(
        {
            "id": "util_model_rl_input",
            "title": "Input tokens per minute limit",
            "description": "Limits the number of input tokens per minute to the utility model. Waits if the limit is exceeded. Set to 0 to disable rate limiting.",
            "type": "number",
            "value": settings["util_model_rl_input"],
        }
    )

    util_model_fields.append(
        {
            "id": "util_model_rl_output",
            "title": "Output tokens per minute limit",
            "description": "Limits the number of output tokens per minute to the utility model. Waits if the limit is exceeded. Set to 0 to disable rate limiting.",
            "type": "number",
            "value": settings["util_model_rl_output"],
        }
    )

    util_model_fields.append(
        {
            "id": "util_model_kwargs",
            "title": "Utility model additional parameters",
            "description": "Any other parameters supported by <a href='https://docs.litellm.ai/docs/set_keys' target='_blank'>LiteLLM</a>. Format is KEY=VALUE on individual lines, just like .env file.",
            "type": "textarea",
            "value": _dict_to_env(settings["util_model_kwargs"]),
        }
    )

    util_model_section: SettingsSection = {
        "id": "util_model",
        "title": "Utility model",
        "description": "Smaller, cheaper, faster model for handling utility tasks like organizing memory, preparing prompts, summarizing.",
        "fields": util_model_fields,
        "tab": "agent",
    }

    # embedding model section
    embed_model_fields: list[SettingsField] = []
    embed_model_fields.append(
        {
            "id": "embed_model_provider",
            "title": "Embedding model provider",
            "description": "Select provider for embedding model used by the framework",
            "type": "select",
            "value": settings["embed_model_provider"],
            "options": cast(list[FieldOption], get_providers("embedding")),
        }
    )
    embed_model_fields.append(
        {
            "id": "embed_model_name",
            "title": "Embedding model name",
            "description": "Exact name of model from selected provider",
            "type": "text",
            "value": settings["embed_model_name"],
        }
    )

    embed_model_fields.append(
        {
            "id": "embed_model_api_base",
            "title": "Embedding model API base URL",
            "description": "API base URL for embedding model. Leave empty for default. Only relevant for Azure, local and custom (other) providers.",
            "type": "text",
            "value": settings["embed_model_api_base"],
        }
    )

    embed_model_fields.append(
        {
            "id": "embed_model_rl_requests",
            "title": "Requests per minute limit",
            "description": "Limits the number of requests per minute to the embedding model. Waits if the limit is exceeded. Set to 0 to disable rate limiting.",
            "type": "number",
            "value": settings["embed_model_rl_requests"],
        }
    )

    embed_model_fields.append(
        {
            "id": "embed_model_rl_input",
            "title": "Input tokens per minute limit",
            "description": "Limits the number of input tokens per minute to the embedding model. Waits if the limit is exceeded. Set to 0 to disable rate limiting.",
            "type": "number",
            "value": settings["embed_model_rl_input"],
        }
    )

    embed_model_fields.append(
        {
            "id": "embed_model_kwargs",
            "title": "Embedding model additional parameters",
            "description": "Any other parameters supported by <a href='https://docs.litellm.ai/docs/set_keys' target='_blank'>LiteLLM</a>. Format is KEY=VALUE on individual lines, just like .env file.",
            "type": "textarea",
            "value": _dict_to_env(settings["embed_model_kwargs"]),
        }
    )

    embed_model_section: SettingsSection = {
        "id": "embed_model",
        "title": "Embedding Model",
        "description": f"Settings for the embedding model used by Agent Zero.<br><h4>⚠️ No need to change</h4>The default HuggingFace model {default_settings['embed_model_name']} is preloaded and runs locally within the docker container and there's no need to change it unless you have a specific requirements for embedding.",
        "fields": embed_model_fields,
        "tab": "agent",
    }

    # embedding model section
    browser_model_fields: list[SettingsField] = []
    browser_model_fields.append(
        {
            "id": "browser_model_provider",
            "title": "Web Browser model provider",
            "description": "Select provider for web browser model used by <a href='https://github.com/browser-use/browser-use' target='_blank'>browser-use</a> framework",
            "type": "select",
            "value": settings["browser_model_provider"],
            "options": cast(list[FieldOption], get_providers("chat")),
        }
    )
    browser_model_fields.append(
        {
            "id": "browser_model_name",
            "title": "Web Browser model name",
            "description": "Exact name of model from selected provider",
            "type": "text",
            "value": settings["browser_model_name"],
        }
    )

    browser_model_fields.append(
        {
            "id": "browser_model_api_base",
            "title": "Web Browser model API base URL",
            "description": "API base URL for web browser model. Leave empty for default. Only relevant for Azure, local and custom (other) providers.",
            "type": "text",
            "value": settings["browser_model_api_base"],
        }
    )

    browser_model_fields.append(
        {
            "id": "browser_model_vision",
            "title": "Use Vision",
            "description": "Models capable of Vision can use it to analyze web pages from screenshots. Increases quality but also token usage.",
            "type": "switch",
            "value": settings["browser_model_vision"],
        }
    )

    browser_model_fields.append(
        {
            "id": "browser_model_rl_requests",
            "title": "Web Browser model rate limit requests",
            "description": "Rate limit requests for web browser model.",
            "type": "number",
            "value": settings["browser_model_rl_requests"],
        }
    )

    browser_model_fields.append(
        {
            "id": "browser_model_rl_input",
            "title": "Web Browser model rate limit input",
            "description": "Rate limit input for web browser model.",
            "type": "number",
            "value": settings["browser_model_rl_input"],
        }
    )

    browser_model_fields.append(
        {
            "id": "browser_model_rl_output",
            "title": "Web Browser model rate limit output",
            "description": "Rate limit output for web browser model.",
            "type": "number",
            "value": settings["browser_model_rl_output"],
        }
    )

    browser_model_fields.append(
        {
            "id": "browser_model_kwargs",
            "title": "Web Browser model additional parameters",
            "description": "Any other parameters supported by <a href='https://docs.litellm.ai/docs/set_keys' target='_blank'>LiteLLM</a>. Format is KEY=VALUE on individual lines, just like .env file.",
            "type": "textarea",
            "value": _dict_to_env(settings["browser_model_kwargs"]),
        }
    )

    browser_model_section: SettingsSection = {
        "id": "browser_model",
        "title": "Web Browser Model",
        "description": "Settings for the web browser model. Agent Zero uses <a href='https://github.com/browser-use/browser-use' target='_blank'>browser-use</a> agentic framework to handle web interactions.",
        "fields": browser_model_fields,
        "tab": "agent",
    }

    # basic auth section
    auth_fields: list[SettingsField] = []

    auth_fields.append(
        {
            "id": "auth_login",
            "title": "UI Login",
            "description": "Set user name for web UI",
            "type": "text",
            "value": dotenv.get_dotenv_value(dotenv.KEY_AUTH_LOGIN) or "",
        }
    )

    auth_fields.append(
        {
            "id": "auth_password",
            "title": "UI Password",
            "description": "Set user password for web UI",
            "type": "password",
            "value": (
                PASSWORD_PLACEHOLDER
                if dotenv.get_dotenv_value(dotenv.KEY_AUTH_PASSWORD)
                else ""
            ),
        }
    )

    # -------- A2A Section --------
    a2a_fields: list[SettingsField] = [
        {
            "id": "show_a2a_connection",
            "title": "Show A2A connection info",
            "description": "Display the URL (including token) other agents can use to connect via FastA2A.",
            "type": "button",
            "value": "Show",
        }
    ]

    a2a_section: SettingsSection = {
        "id": "a2a_server",
        "title": "A2A Connection",
        "description": "Share this connection string with other agents.",
        "fields": a2a_fields,
        "tab": "external",
    }

    if runtime.is_dockerized():
        auth_fields.append(
            {
                "id": "root_password",
                "title": "root Password",
                "description": "Change linux root password in docker container. This password can be used for SSH access. Original password was randomly generated during setup.",
                "type": "password",
                "value": "",
            }
        )

    auth_section: SettingsSection = {
        "id": "auth",
        "title": "Authentication",
        "description": "Settings for authentication to use Agent Zero Web UI.",
        "fields": auth_fields,
        "tab": "external",
    }

    # api keys model section
    api_keys_fields: list[SettingsField] = []

    # Collect unique providers from both chat and embedding sections
    providers_seen: set[str] = set()
    for p_type in ("chat", "embedding"):
        for provider in get_providers(p_type):
            pid_lower = provider["value"].lower()
            if pid_lower in providers_seen:
                continue
            providers_seen.add(pid_lower)
            api_keys_fields.append(
                _get_api_key_field(settings, pid_lower, provider["label"])
            )

    api_keys_section: SettingsSection = {
        "id": "api_keys",
        "title": "API Keys",
        "description": "API keys for model providers and services used by Agent Zero. You can set multiple API keys separated by a comma (,). They will be used in round-robin fashion.",
        "fields": api_keys_fields,
        "tab": "external",
    }

    # Agent config section
    agent_fields: list[SettingsField] = []

    agent_fields.append(
        {
            "id": "agent_profile",
            "title": "Default agent profile",
            "description": "Subdirectory of /agents folder to be used by default agent no. 0. Subordinate agents can be spawned with other profiles, that is on their superior agent to decide. This setting affects the behaviour of the top level agent you communicate with.",
            "type": "select",
            "value": settings["agent_profile"],
            "options": [
                {"value": subdir, "label": subdir}
                for subdir in files.get_subdirectories("agents")
                if subdir != "_example"
            ],
        }
    )

    agent_fields.append(
        {
            "id": "agent_knowledge_subdir",
            "title": "Knowledge subdirectory",
            "description": "Subdirectory of /knowledge folder to use for agent knowledge import. 'default' subfolder is always imported and contains framework knowledge.",
            "type": "select",
            "value": settings["agent_knowledge_subdir"],
            "options": [
                {"value": subdir, "label": subdir}
                for subdir in files.get_subdirectories("knowledge", exclude="default")
            ],
        }
    )

    agent_section: SettingsSection = {
        "id": "agent",
        "title": "Agent Config",
        "description": "Agent parameters.",
        "fields": agent_fields,
        "tab": "agent",
    }

    memory_fields: list[SettingsField] = []

    memory_fields.append(
        {
            "id": "agent_memory_subdir",
            "title": "Memory Subdirectory",
            "description": "Subdirectory of /memory folder to use for agent memory storage. Used to separate memory storage between different instances.",
            "type": "text",
            "value": settings["agent_memory_subdir"],
            # "options": [
            #     {"value": subdir, "label": subdir}
            #     for subdir in files.get_subdirectories("memory", exclude="embeddings")
            # ],
        }
    )

    memory_fields.append(
        {
            "id": "memory_recall_enabled",
            "title": "Memory auto-recall enabled",
            "description": "Agent Zero will automatically recall memories based on convesation context.",
            "type": "switch",
            "value": settings["memory_recall_enabled"],
        }
    )

    memory_fields.append(
        {
            "id": "memory_recall_query_prep",
            "title": "Auto-recall AI query preparation",
            "description": "Enables vector DB query preparation from conversation context by utility LLM for auto-recall. Improves search quality, adds 1 utility LLM call per auto-recall.",
            "type": "switch",
            "value": settings["memory_recall_query_prep"],
        }
    )

    memory_fields.append(
        {
            "id": "memory_recall_post_filter",
            "title": "Auto-recall AI post-filtering",
            "description": "Enables memory relevance filtering by utility LLM for auto-recall. Improves search quality, adds 1 utility LLM call per auto-recall.",
            "type": "switch",
            "value": settings["memory_recall_post_filter"],
        }
    )

    memory_fields.append(
        {
            "id": "memory_recall_interval",
            "title": "Memory auto-recall interval",
            "description": "Memories are recalled after every user or superior agent message. During agent's monologue, memories are recalled every X turns based on this parameter.",
            "type": "range",
            "min": 1,
            "max": 10,
            "step": 1,
            "value": settings["memory_recall_interval"],
        }
    )

    memory_fields.append(
        {
            "id": "memory_recall_history_len",
            "title": "Memory auto-recall history length",
            "description": "The length of conversation history passed to memory recall LLM for context (in characters).",
            "type": "number",
            "value": settings["memory_recall_history_len"],
        }
    )

    memory_fields.append(
        {
            "id": "memory_recall_similarity_threshold",
            "title": "Memory auto-recall similarity threshold",
            "description": "The threshold for similarity search in memory recall (0 = no similarity, 1 = exact match).",
            "type": "range",
            "min": 0,
            "max": 1,
            "step": 0.01,
            "value": settings["memory_recall_similarity_threshold"],
        }
    )

    memory_fields.append(
        {
            "id": "memory_recall_memories_max_search",
            "title": "Memory auto-recall max memories to search",
            "description": "The maximum number of memories returned by vector DB for further processing.",
            "type": "number",
            "value": settings["memory_recall_memories_max_search"],
        }
    )

    memory_fields.append(
        {
            "id": "memory_recall_memories_max_result",
            "title": "Memory auto-recall max memories to use",
            "description": "The maximum number of memories to inject into A0's context window.",
            "type": "number",
            "value": settings["memory_recall_memories_max_result"],
        }
    )

    memory_fields.append(
        {
            "id": "memory_recall_solutions_max_search",
            "title": "Memory auto-recall max solutions to search",
            "description": "The maximum number of solutions returned by vector DB for further processing.",
            "type": "number",
            "value": settings["memory_recall_solutions_max_search"],
        }
    )

    memory_fields.append(
        {
            "id": "memory_recall_solutions_max_result",
            "title": "Memory auto-recall max solutions to use",
            "description": "The maximum number of solutions to inject into A0's context window.",
            "type": "number",
            "value": settings["memory_recall_solutions_max_result"],
        }
    )

    memory_fields.append(
        {
            "id": "memory_memorize_enabled",
            "title": "Auto-memorize enabled",
            "description": "A0 will automatically memorize facts and solutions from conversation history.",
            "type": "switch",
            "value": settings["memory_memorize_enabled"],
        }
    )

    memory_fields.append(
        {
            "id": "memory_memorize_consolidation",
            "title": "Auto-memorize AI consolidation",
            "description": "A0 will automatically consolidate similar memories using utility LLM. Improves memory quality over time, adds 2 utility LLM calls per memory.",
            "type": "switch",
            "value": settings["memory_memorize_consolidation"],
        }
    )

    memory_fields.append(
        {
            "id": "memory_memorize_replace_threshold",
            "title": "Auto-memorize replacement threshold",
            "description": "Only applies when AI consolidation is disabled. Replaces previous similar memories with new ones based on this threshold. 0 = replace even if not similar at all, 1 = replace only if exact match.",
            "type": "range",
            "min": 0,
            "max": 1,
            "step": 0.01,
            "value": settings["memory_memorize_replace_threshold"],
        }
    )

    memory_section: SettingsSection = {
        "id": "memory",
        "title": "Memory",
        "description": "Configuration of A0's memory system. A0 memorizes and recalls memories automatically to help it's context awareness.",
        "fields": memory_fields,
        "tab": "agent",
    }

    dev_fields: list[SettingsField] = []

    if runtime.is_development():
        # dev_fields.append(
        #     {
        #         "id": "rfc_auto_docker",
        #         "title": "RFC Auto Docker Management",
        #         "description": "Automatically create dockerized instance of A0 for RFCs using this instance's code base and, settings and .env.",
        #         "type": "text",
        #         "value": settings["rfc_auto_docker"],
        #     }
        # )

        dev_fields.append(
            {
                "id": "rfc_url",
                "title": "RFC Destination URL",
                "description": "URL of dockerized A0 instance for remote function calls. Do not specify port here.",
                "type": "text",
                "value": settings["rfc_url"],
            }
        )

    dev_fields.append(
        {
            "id": "rfc_password",
            "title": "RFC Password",
            "description": "Password for remote function calls. Passwords must match on both instances. RFCs can not be used with empty password.",
            "type": "password",
            "value": (
                PASSWORD_PLACEHOLDER
                if dotenv.get_dotenv_value(dotenv.KEY_RFC_PASSWORD)
                else ""
            ),
        }
    )

    if runtime.is_development():
        dev_fields.append(
            {
                "id": "rfc_port_http",
                "title": "RFC HTTP port",
                "description": "HTTP port for dockerized instance of A0.",
                "type": "text",
                "value": settings["rfc_port_http"],
            }
        )

        dev_fields.append(
            {
                "id": "rfc_port_ssh",
                "title": "RFC SSH port",
                "description": "SSH port for dockerized instance of A0.",
                "type": "text",
                "value": settings["rfc_port_ssh"],
            }
        )

    dev_section: SettingsSection = {
        "id": "dev",
        "title": "Development",
        "description": "Parameters for A0 framework development. RFCs (remote function calls) are used to call functions on another A0 instance. You can develop and debug A0 natively on your local system while redirecting some functions to A0 instance in docker. This is crucial for development as A0 needs to run in standardized environment to support all features.",
        "fields": dev_fields,
        "tab": "developer",
    }

    # code_exec_fields: list[SettingsField] = []

    # code_exec_fields.append(
    #     {
    #         "id": "code_exec_ssh_enabled",
    #         "title": "Use SSH for code execution",
    #         "description": "Code execution will use SSH to connect to the terminal. When disabled, a local python terminal interface is used instead. SSH should only be used in development environment or when encountering issues with the local python terminal interface.",
    #         "type": "switch",
    #         "value": settings["code_exec_ssh_enabled"],
    #     }
    # )

    # code_exec_fields.append(
    #     {
    #         "id": "code_exec_ssh_addr",
    #         "title": "Code execution SSH address",
    #         "description": "Address of the SSH server for code execution. Only applies when SSH is enabled.",
    #         "type": "text",
    #         "value": settings["code_exec_ssh_addr"],
    #     }
    # )

    # code_exec_fields.append(
    #     {
    #         "id": "code_exec_ssh_port",
    #         "title": "Code execution SSH port",
    #         "description": "Port of the SSH server for code execution. Only applies when SSH is enabled.",
    #         "type": "text",
    #         "value": settings["code_exec_ssh_port"],
    #     }
    # )

    # code_exec_section: SettingsSection = {
    #     "id": "code_exec",
    #     "title": "Code execution",
    #     "description": "Configuration of code execution by the agent.",
    #     "fields": code_exec_fields,
    #     "tab": "developer",
    # }

    # Speech to text section
    stt_fields: list[SettingsField] = []

    stt_fields.append(
        {
            "id": "stt_microphone_section",
            "title": "Microphone device",
            "description": "Select the microphone device to use for speech-to-text.",
            "value": "<x-component path='/settings/speech/microphone.html' />",
            "type": "html",
        }
    )

    stt_fields.append(
        {
            "id": "stt_model_size",
            "title": "Speech-to-text model size",
            "description": "Select the speech-to-text model size",
            "type": "select",
            "value": settings["stt_model_size"],
            "options": [
                {"value": "tiny", "label": "Tiny (39M, English)"},
                {"value": "base", "label": "Base (74M, English)"},
                {"value": "small", "label": "Small (244M, English)"},
                {"value": "medium", "label": "Medium (769M, English)"},
                {"value": "large", "label": "Large (1.5B, Multilingual)"},
                {"value": "turbo", "label": "Turbo (Multilingual)"},
            ],
        }
    )

    stt_fields.append(
        {
            "id": "stt_language",
            "title": "Speech-to-text language code",
            "description": "Language code (e.g. en, fr, it)",
            "type": "text",
            "value": settings["stt_language"],
        }
    )

    stt_fields.append(
        {
            "id": "stt_silence_threshold",
            "title": "Microphone silence threshold",
            "description": "Silence detection threshold. Lower values are more sensitive to noise.",
            "type": "range",
            "min": 0,
            "max": 1,
            "step": 0.01,
            "value": settings["stt_silence_threshold"],
        }
    )

    stt_fields.append(
        {
            "id": "stt_silence_duration",
            "title": "Microphone silence duration (ms)",
            "description": "Duration of silence before the system considers speaking to have ended.",
            "type": "text",
            "value": settings["stt_silence_duration"],
        }
    )

    stt_fields.append(
        {
            "id": "stt_waiting_timeout",
            "title": "Microphone waiting timeout (ms)",
            "description": "Duration of silence before the system closes the microphone.",
            "type": "text",
            "value": settings["stt_waiting_timeout"],
        }
    )

    # TTS fields
    tts_fields: list[SettingsField] = []

    tts_fields.append(
        {
            "id": "tts_kokoro",
            "title": "Enable Kokoro TTS",
            "description": "Enable higher quality server-side AI (Kokoro) instead of browser-based text-to-speech.",
            "type": "switch",
            "value": settings["tts_kokoro"],
        }
    )

    speech_section: SettingsSection = {
        "id": "speech",
        "title": "Speech",
        "description": "Voice transcription and speech synthesis settings.",
        "fields": stt_fields + tts_fields,
        "tab": "agent",
    }

    # MCP section
    mcp_client_fields: list[SettingsField] = []

    mcp_client_fields.append(
        {
            "id": "mcp_servers_config",
            "title": "MCP Servers Configuration",
            "description": "External MCP servers can be configured here.",
            "type": "button",
            "value": "Open",
        }
    )

    mcp_client_fields.append(
        {
            "id": "mcp_servers",
            "title": "MCP Servers",
            "description": "(JSON list of) >> RemoteServer <<: [name, url, headers, timeout (opt), sse_read_timeout (opt), disabled (opt)] / >> Local Server <<: [name, command, args, env, encoding (opt), encoding_error_handler (opt), disabled (opt)]",
            "type": "textarea",
            "value": settings["mcp_servers"],
            "hidden": True,
        }
    )

    mcp_client_fields.append(
        {
            "id": "mcp_client_init_timeout",
            "title": "MCP Client Init Timeout",
            "description": "Timeout for MCP client initialization (in seconds). Higher values might be required for complex MCPs, but might also slowdown system startup.",
            "type": "number",
            "value": settings["mcp_client_init_timeout"],
        }
    )

    mcp_client_fields.append(
        {
            "id": "mcp_client_tool_timeout",
            "title": "MCP Client Tool Timeout",
            "description": "Timeout for MCP client tool execution. Higher values might be required for complex tools, but might also result in long responses with failing tools.",
            "type": "number",
            "value": settings["mcp_client_tool_timeout"],
        }
    )

    mcp_client_section: SettingsSection = {
        "id": "mcp_client",
        "title": "External MCP Servers",
        "description": "Agent Zero can use external MCP servers, local or remote as tools.",
        "fields": mcp_client_fields,
        "tab": "mcp",
    }

    mcp_server_fields: list[SettingsField] = []

    mcp_server_fields.append(
        {
            "id": "mcp_server_enabled",
            "title": "Enable A0 MCP Server",
            "description": "Expose Agent Zero as an SSE MCP server. This will make this A0 instance available to MCP clients.",
            "type": "switch",
            "value": settings["mcp_server_enabled"],
        }
    )

    mcp_server_fields.append(
        {
            "id": "mcp_server_token",
            "title": "MCP Server Token",
            "description": "Token for MCP server authentication.",
            "type": "text",
            "hidden": True,
            "value": settings["mcp_server_token"],
        }
    )

    mcp_server_section: SettingsSection = {
        "id": "mcp_server",
        "title": "A0 MCP Server",
        "description": "Agent Zero can be exposed as an SSE MCP server. See <a href=\"javascript:openModal('settings/mcp/server/example.html')\">connection example</a>.",
        "fields": mcp_server_fields,
        "tab": "mcp",
    }

    # External API section
    external_api_fields: list[SettingsField] = []

    external_api_fields.append(
        {
            "id": "external_api_examples",
            "title": "API Examples",
            "description": "View examples for using Agent Zero's external API endpoints with API key authentication.",
            "type": "button",
            "value": "Show API Examples",
        }
    )

    external_api_section: SettingsSection = {
        "id": "external_api",
        "title": "External API",
        "description": "Agent Zero provides external API endpoints for integration with other applications. "
                       "These endpoints use API key authentication and support text messages and file attachments.",
        "fields": external_api_fields,
        "tab": "external",
    }

    # Backup & Restore section
    backup_fields: list[SettingsField] = []

    backup_fields.append(
        {
            "id": "backup_create",
            "title": "Create Backup",
            "description": "Create a backup archive of selected files and configurations "
            "using customizable patterns.",
            "type": "button",
            "value": "Create Backup",
        }
    )

    backup_fields.append(
        {
            "id": "backup_restore",
            "title": "Restore from Backup",
            "description": "Restore files and configurations from a backup archive "
            "with pattern-based selection.",
            "type": "button",
            "value": "Restore Backup",
        }
    )

    backup_section: SettingsSection = {
        "id": "backup_restore",
        "title": "Backup & Restore",
        "description": "Backup and restore Agent Zero data and configurations "
        "using glob pattern-based file selection.",
        "fields": backup_fields,
        "tab": "backup",
    }

    # Add the section to the result
    result: SettingsOutput = {
        "sections": [
            agent_section,
            chat_model_section,
            util_model_section,
            browser_model_section,
            embed_model_section,
            memory_section,
            speech_section,
            api_keys_section,
            auth_section,
            a2a_section,
            mcp_client_section,
            mcp_server_section,
            external_api_section,
            backup_section,
            dev_section,
            # code_exec_section,
        ]
    }
    return result


def _get_api_key_field(settings: Settings, provider: str, title: str) -> SettingsField:
    key = settings["api_keys"].get(provider, models.get_api_key(provider))
    # For API keys, use simple asterisk placeholder for existing keys
    return {
        "id": f"api_key_{provider}",
        "title": title,
        "type": "text",
        "value": (API_KEY_PLACEHOLDER if key and key != "None" else ""),
    }


def convert_in(settings: dict) -> Settings:
    current = get_settings()
    for section in settings["sections"]:
        if "fields" in section:
            for field in section["fields"]:
                # Skip saving if value is a placeholder
                should_skip = (
                    field["value"] == PASSWORD_PLACEHOLDER or
                    field["value"] == API_KEY_PLACEHOLDER
                )

                if not should_skip:
                    if field["id"].endswith("_kwargs"):
                        current[field["id"]] = _env_to_dict(field["value"])
                    elif field["id"].startswith("api_key_"):
                        current["api_keys"][field["id"]] = field["value"]
                    else:
                        current[field["id"]] = field["value"]
    return current


def get_settings() -> Settings:
    global _settings
    if not _settings:
        _settings = _read_settings_file()
    if not _settings:
        _settings = get_default_settings()
    norm = normalize_settings(_settings)
    return norm


def set_settings(settings: Settings, apply: bool = True):
    global _settings
    previous = _settings
    _settings = normalize_settings(settings)
    _write_settings_file(_settings)
    if apply:
        _apply_settings(previous)


def set_settings_delta(delta: dict, apply: bool = True):
    current = get_settings()
    new = {**current, **delta}
    set_settings(new, apply)  # type: ignore


def normalize_settings(settings: Settings) -> Settings:
    copy = settings.copy()
    default = get_default_settings()

    # adjust settings values to match current version if needed
    if "version" not in copy or copy["version"] != default["version"]:
        _adjust_to_version(copy, default)
        copy["version"] = default["version"]  # sync version

    # remove keys that are not in default
    keys_to_remove = [key for key in copy if key not in default]
    for key in keys_to_remove:
        del copy[key]

    # add missing keys and normalize types
    for key, value in default.items():
        if key not in copy:
            copy[key] = value
        else:
            try:
                copy[key] = type(value)(copy[key])  # type: ignore
                if isinstance(copy[key], str):
                    copy[key] = copy[key].strip()  # strip strings
            except (ValueError, TypeError):
                copy[key] = value  # make default instead

    # mcp server token is set automatically
    copy["mcp_server_token"] = create_auth_token()

    return copy


def _adjust_to_version(settings: Settings, default: Settings):
    # starting with 0.9, the default prompt subfolder for agent no. 0 is agent0
    # switch to agent0 if the old default is used from v0.8
    if "version" not in settings or settings["version"].startswith("v0.8"):
        if "agent_profile" not in settings or settings["agent_profile"] == "default":
            settings["agent_profile"] = "agent0"


def _read_settings_file() -> Settings | None:
    if os.path.exists(SETTINGS_FILE):
        content = files.read_file(SETTINGS_FILE)
        parsed = json.loads(content)
        return normalize_settings(parsed)


def _write_settings_file(settings: Settings):
    _write_sensitive_settings(settings)
    _remove_sensitive_settings(settings)

    # write settings
    content = json.dumps(settings, indent=4)
    files.write_file(SETTINGS_FILE, content)


def _remove_sensitive_settings(settings: Settings):
    settings["api_keys"] = {}
    settings["auth_login"] = ""
    settings["auth_password"] = ""
    settings["rfc_password"] = ""
    settings["root_password"] = ""
    settings["mcp_server_token"] = ""


def _write_sensitive_settings(settings: Settings):
    for key, val in settings["api_keys"].items():
        dotenv.save_dotenv_value(key.upper(), val)

    dotenv.save_dotenv_value(dotenv.KEY_AUTH_LOGIN, settings["auth_login"])
    if settings["auth_password"]:
        dotenv.save_dotenv_value(dotenv.KEY_AUTH_PASSWORD, settings["auth_password"])
    if settings["rfc_password"]:
        dotenv.save_dotenv_value(dotenv.KEY_RFC_PASSWORD, settings["rfc_password"])

    if settings["root_password"]:
        dotenv.save_dotenv_value(dotenv.KEY_ROOT_PASSWORD, settings["root_password"])
    if settings["root_password"]:
        set_root_password(settings["root_password"])


def get_default_settings() -> Settings:
    return Settings(
        version=_get_version(),
        chat_model_provider="openrouter",
        chat_model_name="openai/gpt-4.1",
        chat_model_api_base="",
        chat_model_kwargs={"temperature": "0"},
        chat_model_ctx_length=100000,
        chat_model_ctx_history=0.7,
        chat_model_vision=True,
        chat_model_rl_requests=0,
        chat_model_rl_input=0,
        chat_model_rl_output=0,
        util_model_provider="openrouter",
        util_model_name="openai/gpt-4.1-mini",
        util_model_api_base="",
        util_model_ctx_length=100000,
        util_model_ctx_input=0.7,
        util_model_kwargs={"temperature": "0"},
        util_model_rl_requests=0,
        util_model_rl_input=0,
        util_model_rl_output=0,
        embed_model_provider="huggingface",
        embed_model_name="sentence-transformers/all-MiniLM-L6-v2",
        embed_model_api_base="",
        embed_model_kwargs={},
        embed_model_rl_requests=0,
        embed_model_rl_input=0,
        browser_model_provider="openrouter",
        browser_model_name="openai/gpt-4.1",
        browser_model_api_base="",
        browser_model_vision=True,
        browser_model_rl_requests=0,
        browser_model_rl_input=0,
        browser_model_rl_output=0,
        browser_model_kwargs={"temperature": "0"},
        memory_recall_enabled=True,
        memory_recall_interval=3,
        memory_recall_history_len=10000,
        memory_recall_memories_max_search=12,
        memory_recall_solutions_max_search=8,
        memory_recall_memories_max_result=5,
        memory_recall_solutions_max_result=3,
        memory_recall_similarity_threshold=0.7,
        memory_recall_query_prep=True,
        memory_recall_post_filter=True,
        memory_memorize_enabled=True,
        memory_memorize_consolidation=True,
        memory_memorize_replace_threshold=0.9,
        api_keys={},
        auth_login="",
        auth_password="",
        root_password="",
        agent_profile="agent0",
        agent_memory_subdir="default",
        agent_knowledge_subdir="custom",
        rfc_auto_docker=True,
        rfc_url="localhost",
        rfc_password="",
        rfc_port_http=55080,
        rfc_port_ssh=55022,
        stt_model_size="base",
        stt_language="en",
        stt_silence_threshold=0.3,
        stt_silence_duration=1000,
        stt_waiting_timeout=2000,
        tts_kokoro=True,
        mcp_servers='{\n    "mcpServers": {}\n}',
        mcp_client_init_timeout=10,
        mcp_client_tool_timeout=120,
        mcp_server_enabled=False,
        mcp_server_token=create_auth_token(),
    )


def _apply_settings(previous: Settings | None):
    global _settings
    if _settings:
        from agent import AgentContext
        from initialize import initialize_agent

        config = initialize_agent()
        for ctx in AgentContext._contexts.values():
            ctx.config = config  # reinitialize context config with new settings
            # apply config to agents
            agent = ctx.agent0
            while agent:
                agent.config = ctx.config
                agent = agent.get_data(agent.DATA_NAME_SUBORDINATE)

        # reload whisper model if necessary
        if not previous or _settings["stt_model_size"] != previous["stt_model_size"]:
            task = defer.DeferredTask().start_task(
                whisper.preload, _settings["stt_model_size"]
            )  # TODO overkill, replace with background task

        # force memory reload on embedding model change
        if not previous or (
            _settings["embed_model_name"] != previous["embed_model_name"]
            or _settings["embed_model_provider"] != previous["embed_model_provider"]
            or _settings["embed_model_kwargs"] != previous["embed_model_kwargs"]
        ):
            from python.helpers.memory import reload as memory_reload

            memory_reload()

        # update mcp settings if necessary
        if not previous or _settings["mcp_servers"] != previous["mcp_servers"]:
            from python.helpers.mcp_handler import MCPConfig

            async def update_mcp_settings(mcp_servers: str):
                PrintStyle(
                    background_color="black", font_color="white", padding=True
                ).print("Updating MCP config...")
                AgentContext.log_to_all(
                    type="info", content="Updating MCP settings...", temp=True
                )

                mcp_config = MCPConfig.get_instance()
                try:
                    MCPConfig.update(mcp_servers)
                except Exception as e:
                    AgentContext.log_to_all(
                        type="error",
                        content=f"Failed to update MCP settings: {e}",
                        temp=False,
                    )
                    (
                        PrintStyle(
                            background_color="red", font_color="black", padding=True
                        ).print("Failed to update MCP settings")
                    )
                    (
                        PrintStyle(
                            background_color="black", font_color="red", padding=True
                        ).print(f"{e}")
                    )

                PrintStyle(
                    background_color="#6734C3", font_color="white", padding=True
                ).print("Parsed MCP config:")
                (
                    PrintStyle(
                        background_color="#334455", font_color="white", padding=False
                    ).print(mcp_config.model_dump_json())
                )
                AgentContext.log_to_all(
                    type="info", content="Finished updating MCP settings.", temp=True
                )

            task2 = defer.DeferredTask().start_task(
                update_mcp_settings, config.mcp_servers
            )  # TODO overkill, replace with background task

        # update token in mcp server
        current_token = (
            create_auth_token()
        )  # TODO - ugly, token in settings is generated from dotenv and does not always correspond
        if not previous or current_token != previous["mcp_server_token"]:

            async def update_mcp_token(token: str):
                from python.helpers.mcp_server import DynamicMcpProxy

                DynamicMcpProxy.get_instance().reconfigure(token=token)

            task3 = defer.DeferredTask().start_task(
                update_mcp_token, current_token
            )  # TODO overkill, replace with background task

        # update token in a2a server
        if not previous or current_token != previous["mcp_server_token"]:

            async def update_a2a_token(token: str):
                from python.helpers.fasta2a_server import DynamicA2AProxy

                DynamicA2AProxy.get_instance().reconfigure(token=token)

            task4 = defer.DeferredTask().start_task(
                update_a2a_token, current_token
            )  # TODO overkill, replace with background task


def _env_to_dict(data: str):
    env_dict = {}
    line_pattern = re.compile(r"\s*([^#][^=]*)\s*=\s*(.*)")
    for line in data.splitlines():
        match = line_pattern.match(line)
        if match:
            key, value = match.groups()
            # Remove optional surrounding quotes (single or double)
            value = value.strip().strip('"').strip("'")
            env_dict[key.strip()] = value
    return env_dict


def _dict_to_env(data_dict):
    lines = []
    for key, value in data_dict.items():
        if "\n" in value:
            value = f"'{value}'"
        elif " " in value or value == "" or any(c in value for c in "\"'"):
            value = f'"{value}"'
        lines.append(f"{key}={value}")
    return "\n".join(lines)


def set_root_password(password: str):
    if not runtime.is_dockerized():
        raise Exception("root password can only be set in dockerized environments")
    _result = subprocess.run(
        ["chpasswd"],
        input=f"root:{password}".encode(),
        capture_output=True,
        check=True,
    )
    dotenv.save_dotenv_value(dotenv.KEY_ROOT_PASSWORD, password)


def get_runtime_config(set: Settings):
    if runtime.is_dockerized():
        return {
            "code_exec_ssh_enabled": False,
            "code_exec_ssh_addr": "localhost",
            "code_exec_ssh_port": 22,
            "code_exec_ssh_user": "root",
        }
    else:
        host = set["rfc_url"]
        if "//" in host:
            host = host.split("//")[1]
        if ":" in host:
            host, port = host.split(":")
        if host.endswith("/"):
            host = host[:-1]
        return {
            "code_exec_ssh_enabled": True,
            "code_exec_ssh_addr": host,
            "code_exec_ssh_port": set["rfc_port_ssh"],
            "code_exec_ssh_user": "root",
        }


def create_auth_token() -> str:
    runtime_id = runtime.get_persistent_id()
    username = dotenv.get_dotenv_value(dotenv.KEY_AUTH_LOGIN) or ""
    password = dotenv.get_dotenv_value(dotenv.KEY_AUTH_PASSWORD) or ""
    # use base64 encoding for a more compact token with alphanumeric chars
    hash_bytes = hashlib.sha256(f"{runtime_id}:{username}:{password}".encode()).digest()
    # encode as base64 and remove any non-alphanumeric chars (like +, /, =)
    b64_token = base64.urlsafe_b64encode(hash_bytes).decode().replace("=", "")
    return b64_token[:16]


def _get_version():
    try:
        git_info = git.get_git_info()
        return str(git_info.get("short_tag", "")).strip() or "unknown"
    except Exception:
        return "unknown"<|MERGE_RESOLUTION|>--- conflicted
+++ resolved
@@ -70,10 +70,6 @@
     memory_memorize_enabled: bool
     memory_memorize_consolidation: bool
     memory_memorize_replace_threshold: float
-<<<<<<< HEAD
-=======
-
->>>>>>> e74dabb4
 
     api_keys: dict[str, str]
 
