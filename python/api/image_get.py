--- conflicted
+++ resolved
@@ -13,33 +13,6 @@
         return ["GET"]
 
     async def process(self, input: dict, request: Request) -> dict | Response:
-<<<<<<< HEAD
-        # input data
-        path = input.get("path", request.args.get("path", ""))
-        if not path:
-            raise ValueError("No path provided")
-
-        # check if path is within base directory
-        if not files.is_in_base_dir(path):
-            raise ValueError("Path is outside of allowed directory")
-
-        # check if file has an image extension
-        # list of allowed image extensions
-        allowed_extensions = [".jpg", ".jpeg", ".png", ".gif", ".bmp", ".webp", ".svg"]
-        # get file extension
-        file_ext = os.path.splitext(path)[1].lower()
-        if file_ext not in allowed_extensions:
-            raise ValueError(
-                f"File type not allowed. Allowed types: {', '.join(allowed_extensions)}"
-            )
-
-        # check if file exists
-        if not os.path.exists(path):
-            raise ValueError("File not found")
-
-        # send file
-        return send_file(path)
-=======
             # input data
             path = input.get("path", request.args.get("path", ""))
             metadata = input.get("metadata", request.args.get("metadata", "false")).lower() == "true"
@@ -225,5 +198,4 @@
         print(f"_get_fallback_icon: Sending file {icon_path}")  # Debug
         return send_file(icon_path, mimetype='image/svg+xml')
 
-            
->>>>>>> 135291b5
+            