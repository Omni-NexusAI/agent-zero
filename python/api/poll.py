--- conflicted
+++ resolved
@@ -1,9 +1,4 @@
-<<<<<<< HEAD
 from python.helpers.api import ApiHandler, Request, Response
-=======
-from python.helpers.api import ApiHandler
-from flask import Request, Response
->>>>>>> e2041432
 
 from agent import AgentContext
 
