### input:
use keyboard arg for terminal program input
use session arg for terminal session number
answer dialogues enter passwords etc
not for browser
specify session number to match the terminal session where program is running
usage:
~~~json
{
    "thoughts": [
        "The program asks for Y/N...",
    ],
    "tool_name": "input",
    "tool_args": {
        "keyboard": "Y",
<<<<<<< HEAD
        "session": 0
=======
        "session": 1
>>>>>>> dc6deba9
    }
}
~~~<|MERGE_RESOLUTION|>--- conflicted
+++ resolved
@@ -3,7 +3,6 @@
 use session arg for terminal session number
 answer dialogues enter passwords etc
 not for browser
-specify session number to match the terminal session where program is running
 usage:
 ~~~json
 {
@@ -13,11 +12,7 @@
     "tool_name": "input",
     "tool_args": {
         "keyboard": "Y",
-<<<<<<< HEAD
-        "session": 0
-=======
         "session": 1
->>>>>>> dc6deba9
     }
 }
 ~~~